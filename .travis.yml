language: node_js
node_js:
  - '10'

# Run on Linux and MacOS
os:
  - linux
<<<<<<< HEAD
  # Currently, don't run on OSX because using citeproc
  # - osx

# Install code signing tool 
#addons:
  #apt:
  #  sources:
  #    - sourceline: ppa:likemartinma/osslsigncode
  #  packages:
  #    - osslsigncode

cache:
  directories:
    - node_modules
    - '$HOME/.npm'

before_install:
  # Decrypt code signing certificates (see https://docs.travis-ci.com/user/encrypting-files/)
  - openssl aes-256-cbc -K $encrypted_7e2bde0bdb09_key -iv $encrypted_7e2bde0bdb09_iv -in win-cert.p12.enc -out win-cert.p12 -d

# Install node_modules
install:
  - npm install
=======
  - osx
>>>>>>> 2110242d

script:
  - npm run lint
  - npm run cover
  - npm run docs
<<<<<<< HEAD
#  - npm run build
#  - npm run bundle
=======
  - npm run build
  - npm run bundle:$TRAVIS_OS_NAME
>>>>>>> 2110242d

after_success:
  # Upload test coverage to codecov.io
  - bash <(curl -s https://codecov.io/bash)

deploy:
  # Deploy documentation to Github Pages
  # See https://docs.travis-ci.com/user/deployment/pages/
  - provider: pages
    skip-cleanup: true
    github-token: $GITHUB_TOKEN
    local-dir: docs
    on:
      branch: master
  
  # Do a semantic release but only on linux
  - provider: script
    skip_cleanup: true
    script: npx semantic-release
    on:
      branch: master
      condition: "$TRAVIS_OS_NAME==linux"

  # Deploy build artifacts to Github release
  # page on *any* tag (including those generated for a semantic release)
  - provider: releases
    api_key: $GITHUB_TOKEN
    file_glob: true
    file: bin/*
    skip_cleanup: true
    on:
      tags: true<|MERGE_RESOLUTION|>--- conflicted
+++ resolved
@@ -5,45 +5,14 @@
 # Run on Linux and MacOS
 os:
   - linux
-<<<<<<< HEAD
-  # Currently, don't run on OSX because using citeproc
-  # - osx
-
-# Install code signing tool 
-#addons:
-  #apt:
-  #  sources:
-  #    - sourceline: ppa:likemartinma/osslsigncode
-  #  packages:
-  #    - osslsigncode
-
-cache:
-  directories:
-    - node_modules
-    - '$HOME/.npm'
-
-before_install:
-  # Decrypt code signing certificates (see https://docs.travis-ci.com/user/encrypting-files/)
-  - openssl aes-256-cbc -K $encrypted_7e2bde0bdb09_key -iv $encrypted_7e2bde0bdb09_iv -in win-cert.p12.enc -out win-cert.p12 -d
-
-# Install node_modules
-install:
-  - npm install
-=======
   - osx
->>>>>>> 2110242d
 
 script:
   - npm run lint
   - npm run cover
   - npm run docs
-<<<<<<< HEAD
-#  - npm run build
-#  - npm run bundle
-=======
   - npm run build
   - npm run bundle:$TRAVIS_OS_NAME
->>>>>>> 2110242d
 
 after_success:
   # Upload test coverage to codecov.io
