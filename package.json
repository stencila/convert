--- conflicted
+++ resolved
@@ -71,13 +71,8 @@
     "js-yaml": "^3.13.1",
     "jsdom": "^16.2.2",
     "json5": "^2.1.3",
-<<<<<<< HEAD
     "jsonld": "^3.1.0",
-    "jszip": "^3.3.0",
-=======
-    "jsonld": "^3.0.1",
     "jszip": "^3.4.0",
->>>>>>> 310b2ffc
     "keyv": "^4.0.0",
     "mathjax-node": "^2.1.1",
     "mdast-util-compact": "^2.0.1",
