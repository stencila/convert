{
  "name": "@stencila/encoda",
  "version": "0.109.2",
  "description": "Codecs for executable document formats",
  "files": [
    "install.js",
    "dist"
  ],
  "main": "./dist/index.js",
  "types": "./dist/index.d.ts",
  "bin": "./dist/cli.js",
  "scripts": {
    "install": "node install.js",
    "format": "npx prettier --write './**/*.{js,json,md,ts,yaml}'",
    "lint": "eslint 'src/**/*.{ts,js}' --fix",
    "fixtures": "npx ts-node --files src/__fixtures__/make",
    "test": "jest --maxWorkers=4 --testTimeout=120000",
    "test:wild": "NOCK_BACK_MODE=wild npm test",
    "test:cover": "npm test -- --coverage",
    "test:watch": "npm test -- --watchAll",
    "test:docker": "docker build --tag stencila/encoda . && docker run -it --rm stencila/encoda",
    "check": "npm run build && npm run check:deps-used && npm run check:deps-unused",
    "check:deps-used": "dependency-check --missing .",
    "check:deps-unused": "dependency-check --unused --no-dev --ignore-module @stencila/schema --ignore-module @stencila/thema .",
    "cli": "npx ts-node --files src/cli",
    "cli:debug": "node --require ./ts-node-register.js --inspect=9229 src/cli --debug=1",
    "build": "tsc -p tsconfig.prod.json && npm run build:csl-assets && npm run build:pandoc-assets && npm run build:tex-assets",
    "build:csl-assets": "cp -r src/codecs/csl/styles/. dist/codecs/csl/styles/",
    "build:pandoc-assets": "cp src/codecs/pandoc/.npmignore dist/codecs/pandoc/ && cp -r src/codecs/pandoc/templates/. dist/codecs/pandoc/templates/",
    "build:tex-assets": "cp -r src/codecs/tex/*.xsl dist/codecs/tex/",
    "register": "npm run build && node dist/encoda register",
    "docs": "npm run docs:readme && npm run docs:dogfood && npm run docs:ts",
    "docs:readme": "markdown-toc -i --maxdepth=4 README.md",
    "docs:dogfood": "npx ts-node --files docs.ts",
    "docs:ts": "typedoc --options typedoc.js ./src",
    "clean": "rm -rf bins coverage dist docs tests/**/*.to.* vendor"
  },
  "license": "Apache-2.0",
  "homepage": "https://github.com/stencila/encoda#readme",
  "repository": {
    "type": "git",
    "url": "git+https://github.com/stencila/encoda.git"
  },
  "bugs": {
    "url": "https://github.com/stencila/encoda/issues"
  },
  "dependencies": {
    "@stencila/executa": "^1.15.7",
    "@stencila/logga": "^4.0.0",
    "@stencila/schema": "^0.47.2",
    "@stencila/thema": "^2.22.1",
    "ajv": "^6.12.6",
    "appdata-path": "^1.0.0",
    "asciimath2tex": "https://github.com/christianp/asciimath2tex/tarball/dedc42ddfdb80678bfb09864cfa76afb0a4b5f44",
    "async-lock": "^1.2.8",
    "better-ajv-errors": "^0.7.0",
    "bin-wrapper": "^4.1.0",
    "citation-js": "^0.5.0-alpha.9",
    "collapse-whitespace": "^1.1.7",
    "content-type": "^1.0.4",
    "datapackage": "^1.1.10",
    "escape-html": "^1.0.3",
    "fp-ts": "^2.9.5",
    "fs-extra": "^9.1.0",
    "get-stdin": "^8.0.0",
    "github-slugger": "^1.3.0",
    "globby": "^11.0.2",
    "got": "^11.8.2",
    "hyperscript": "^2.0.2",
    "is-docker": "^2.1.1",
    "jimp": "^0.16.1",
    "js-beautify": "^1.13.5",
    "js-yaml": "^4.0.0",
    "jsdom": "^16.5.1",
    "json5": "^2.2.0",
    "jsonld": "^4.0.1",
    "jszip": "^3.6.0",
    "keyv": "^4.0.3",
    "mathjax-node": "^2.1.1",
    "mdast-util-compact": "^3.0.0",
    "mime": "^2.5.2",
    "minimist": "^1.2.5",
    "papaparse": "^5.3.0",
    "parse-author": "^2.0.0",
<<<<<<< HEAD
    "parse-full-name": "^1.2.5",
    "pdf-lib": "^1.16.0",
    "plotly.js-dist": "^1.58.2",
=======
    "parse-full-name": "^1.2.4",
    "pdf-lib": "^1.13.0",
    "plotly.js-dist": "^1.58.4",
>>>>>>> 164a8fca
    "png-chunk-text": "^1.0.0",
    "png-chunks-encode": "^1.0.0",
    "png-chunks-extract": "^1.0.0",
    "puppeteer": "^8.0.0",
    "remark-attr": "^0.11.1",
    "remark-frontmatter": "^2.0.0",
    "remark-generic-extensions": "^1.4.0",
    "remark-math": "^3.0.1",
    "remark-parse": "^8.0.3",
    "remark-stringify": "^8.1.1",
    "remark-sub-super": "^1.0.19",
    "temp-dir": "^2.0.0",
    "tempy": "^1.0.0",
    "to-vfile": "^6.1.0",
    "trash": "^7.0.0",
    "unified": "^9.2.0",
    "unist-util-filter": "^2.0.3",
    "unist-util-map": "^2.0.1",
    "unist-util-select": "^3.0.4",
    "unixify": "^1.0.0",
    "vfile": "^4.2.1",
    "xlsx": "^0.16.9",
    "xml-js": "^1.6.11"
  },
  "devDependencies": {
    "@stencila/dev-config": "2.0.7",
    "@testing-library/dom": "7.30.0",
    "@testing-library/jest-dom": "5.11.9",
    "@types/async-lock": "1.1.2",
    "@types/content-type": "1.1.3",
    "@types/escape-html": "1.0.0",
    "@types/fs-extra": "9.0.8",
    "@types/github-slugger": "1.3.0",
    "@types/hyperscript": "0.0.4",
    "@types/jest": "26.0.20",
    "@types/js-beautify": "1.13.1",
    "@types/js-yaml": "4.0.0",
    "@types/jsdom": "16.2.7",
    "@types/json5": "2.2.0",
    "@types/jsonld": "1.5.5",
    "@types/jszip": "3.4.1",
    "@types/keyv": "3.1.1",
    "@types/mdast": "3.0.3",
    "@types/mime": "2.0.3",
    "@types/minimist": "1.2.1",
    "@types/node": "14.14.35",
    "@types/pa11y": "5.3.2",
    "@types/papaparse": "5.2.5",
    "@types/parse-author": "2.0.0",
    "@types/punycode": "2.1.0",
    "@types/testing-library__dom": "7.5.0",
    "@types/unist": "2.0.3",
    "callsites": "3.1.0",
    "csl-json": "0.1.0",
    "delay": "5.0.0",
    "dependency-check": "4.1.0",
    "googleapis": "67.1.1",
    "jest": "26.6.3",
    "jest-file-snapshot": "0.5.0",
    "jest-matcher-utils": "26.6.2",
    "json-schema-to-typescript": "10.1.3",
    "markdown-toc": "1.2.0",
    "nock": "13.0.11",
    "pa11y": "5.3.0",
    "structured-data-testing-tool": "4.5.0",
    "ts-jest": "26.5.3",
    "ts-node": "9.1.1",
    "typedoc": "0.20.32",
    "typescript": "4.2.3"
  },
  "commitlint": {
    "extends": [
      "@commitlint/config-conventional"
    ],
    "rules": {
      "scope-case": [
        2,
        "always",
        "sentence-case"
      ],
      "subject-case": [
        2,
        "always",
        "sentence-case"
      ]
    }
  },
  "eslintConfig": {
    "extends": "@stencila/eslint-config",
    "rules": {
      "@typescript-eslint/ban-types": "off",
      "@typescript-eslint/ban-ts-comment": "off",
      "@typescript-eslint/no-explicit-any": "off",
      "@typescript-eslint/no-unsafe-assignment": "off",
      "@typescript-eslint/no-unsafe-call": "off",
      "@typescript-eslint/no-unsafe-member-access": "off",
      "@typescript-eslint/no-unsafe-return": "off",
      "@typescript-eslint/restrict-template-expressions": "off"
    }
  },
  "eslintIgnore": [
    "**/__fixtures__/*",
    "**/__mocks__/*",
    "**/__tests__/*",
    "*.test.ts"
  ],
  "jest": {
    "preset": "ts-jest",
    "testEnvironment": "node",
    "setupFilesAfterEnv": [
      "<rootDir>/src/__tests__/setup.ts",
      "<rootDir>/src/__tests__/matchers.ts"
    ],
    "testMatch": [
      "<rootDir>/src/**/__tests__/**/*.[jt]s?(x)",
      "<rootDir>/src/**/*.test.[jt]s?(x)"
    ],
    "modulePathIgnorePatterns": [
      "<rootDir>/dist"
    ],
    "testPathIgnorePatterns": [
      "<rootDir>/dist/",
      "__tests__/setup.ts",
      "__tests__/matchers.ts",
      "__tests__/teardown.ts",
      "__tests__/helpers.ts"
    ],
    "coveragePathIgnorePatterns": [
      "__tests__/helpers.ts",
      "__fixtures__/*",
      "__outputs__/*"
    ],
    "watchPathIgnorePatterns": [
      "__file_snapshots__",
      "__outputs__/*",
      ".out.*"
    ]
  },
  "husky": {
    "hooks": {
      "pre-commit": "pretty-quick --staged",
      "commit-msg": "commitlint -E HUSKY_GIT_PARAMS"
    }
  },
  "prettier": "@stencila/dev-config/prettier-config.json",
  "release": {
    "extends": "@stencila/semantic-release-config"
  },
  "renovate": {
    "extends": [
      "config:base"
    ],
    "timezone": "UTC",
    "stabilityDays": 3,
    "masterIssue": true,
    "masterIssueTitle": "Update dependencies",
    "packageRules": [
      {
        "matchDepTypes": [
          "dependencies"
        ],
        "rangeStrategy": "bump",
        "semanticCommitType": "fix",
        "semanticCommitScope": "Dependencies",
        "automerge": false
      },
      {
        "groupName": "Dev dependencies",
        "groupSlug": "dev",
        "matchDepTypes": [
          "devDependencies"
        ],
        "rangeStrategy": "pin",
        "semanticCommitType": "chore",
        "semanticCommitScope": "Dev dependencies",
        "automerge": true
      }
    ]
  }
}<|MERGE_RESOLUTION|>--- conflicted
+++ resolved
@@ -82,15 +82,9 @@
     "minimist": "^1.2.5",
     "papaparse": "^5.3.0",
     "parse-author": "^2.0.0",
-<<<<<<< HEAD
     "parse-full-name": "^1.2.5",
     "pdf-lib": "^1.16.0",
-    "plotly.js-dist": "^1.58.2",
-=======
-    "parse-full-name": "^1.2.4",
-    "pdf-lib": "^1.13.0",
     "plotly.js-dist": "^1.58.4",
->>>>>>> 164a8fca
     "png-chunk-text": "^1.0.0",
     "png-chunks-encode": "^1.0.0",
     "png-chunks-extract": "^1.0.0",
