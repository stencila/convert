--- conflicted
+++ resolved
@@ -47,13 +47,8 @@
   "dependencies": {
     "@stencila/executa": "^1.14.2",
     "@stencila/logga": "^3.0.0",
-<<<<<<< HEAD
-    "@stencila/schema": "^0.46.2",
+    "@stencila/schema": "^0.46.5",
     "@stencila/thema": "^2.19.1",
-=======
-    "@stencila/schema": "^0.46.5",
-    "@stencila/thema": "^2.17.2",
->>>>>>> d36127b2
     "ajv": "^6.12.5",
     "appdata-path": "^1.0.0",
     "asciimath2tex": "https://github.com/christianp/asciimath2tex/tarball/dedc42ddfdb80678bfb09864cfa76afb0a4b5f44",
