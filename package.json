{
  "name": "@stencila/encoda",
  "version": "0.99.11",
  "description": "Codecs for executable document formats",
  "files": [
    "install.js",
    "dist"
  ],
  "main": "./dist/index.js",
  "types": "./dist/index.d.ts",
  "bin": "./dist/cli.js",
  "scripts": {
    "install": "node install.js",
    "format": "npx prettier --write './**/*.{js,json,md,ts,yaml}'",
    "lint": "eslint 'src/**/*.{ts,js}' --fix",
    "fixtures": "npx ts-node --files src/__fixtures__/make",
    "test": "jest",
    "test:wild": "NOCK_MODE=wild jest",
    "test:cover": "jest --coverage",
    "test:watch": "jest --watchAll",
    "test:docker": "docker build --tag stencila/encoda . && docker run -it --init --rm --cap-add=SYS_ADMIN stencila/encoda",
    "check": "npm run build && npm run check:deps-used && npm run check:deps-unused",
    "check:deps-used": "dependency-check --missing .",
    "check:deps-unused": "dependency-check --unused --no-dev --ignore-module @stencila/schema --ignore-module @stencila/thema .",
    "cli": "npx ts-node --files src/cli",
    "cli:debug": "node --require ./ts-node-register.js --inspect=9229 src/cli --debug=1",
    "build": "tsc -p tsconfig.prod.json && npm run build:csl-assets && npm run build:pandoc-assets && npm run build:tex-assets",
    "build:csl-assets": "cp -r src/codecs/csl/styles/. dist/codecs/csl/styles/",
    "build:pandoc-assets": "cp src/codecs/pandoc/.npmignore dist/codecs/pandoc/ && cp -r src/codecs/pandoc/templates/. dist/codecs/pandoc/templates/",
    "build:tex-assets": "cp -r src/codecs/tex/*.xsl dist/codecs/tex/",
    "register": "npm run build && node dist/encoda register",
    "docs": "npm run docs:readme && npm run docs:dogfood && npm run docs:ts",
    "docs:readme": "markdown-toc -i --maxdepth=4 README.md",
    "docs:dogfood": "npx ts-node --files docs.ts",
    "docs:ts": "typedoc --options typedoc.js ./src",
    "clean": "rm -rf bins coverage dist docs tests/**/*.to.* vendor"
  },
  "license": "Apache-2.0",
  "homepage": "https://github.com/stencila/encoda#readme",
  "repository": {
    "type": "git",
    "url": "git+https://github.com/stencila/encoda.git"
  },
  "bugs": {
    "url": "https://github.com/stencila/encoda/issues"
  },
  "dependencies": {
    "@stencila/executa": "^1.14.2",
    "@stencila/logga": "^3.0.0",
    "@stencila/schema": "^0.46.5",
    "@stencila/thema": "^2.19.1",
    "ajv": "^6.12.6",
    "appdata-path": "^1.0.0",
    "asciimath2tex": "https://github.com/christianp/asciimath2tex/tarball/dedc42ddfdb80678bfb09864cfa76afb0a4b5f44",
    "async-lock": "^1.2.4",
    "better-ajv-errors": "^0.6.7",
    "bin-wrapper": "^4.1.0",
    "citation-js": "^0.5.0-alpha.7",
    "collapse-whitespace": "^1.1.7",
    "content-type": "^1.0.4",
    "datapackage": "^1.1.9",
    "escape-html": "^1.0.3",
    "fp-ts": "^2.8.4",
    "fs-extra": "^9.0.1",
    "get-stdin": "^8.0.0",
    "github-slugger": "^1.3.0",
    "globby": "^11.0.1",
    "got": "^11.7.0",
    "hyperscript": "^2.0.2",
    "immer": "^7.0.9",
    "js-beautify": "^1.13.0",
    "js-yaml": "^3.14.0",
    "jsdom": "^16.4.0",
    "json5": "^2.1.3",
    "jsonld": "^3.2.0",
    "jszip": "^3.5.0",
    "keyv": "^4.0.3",
    "mathjax-node": "^2.1.1",
    "mdast-util-compact": "^3.0.0",
    "mime": "^2.4.6",
    "minimist": "^1.2.5",
    "papaparse": "^5.3.0",
    "parse-author": "^2.0.0",
    "parse-full-name": "^1.2.4",
    "pdf-lib": "^1.11.2",
    "png-chunk-text": "^1.0.0",
    "png-chunks-encode": "^1.0.0",
    "png-chunks-extract": "^1.0.0",
    "puppeteer": "^5.3.1",
    "remark-attr": "^0.11.1",
    "remark-frontmatter": "^2.0.0",
    "remark-generic-extensions": "^1.4.0",
    "remark-math": "^3.0.1",
    "remark-parse": "^8.0.3",
    "remark-stringify": "^8.1.1",
    "remark-sub-super": "^1.0.19",
<<<<<<< HEAD
    "tempy": "^0.7.1",
=======
    "tempy": "^1.0.0",
>>>>>>> c46c63bf
    "to-vfile": "^6.1.0",
    "trash": "^6.1.1",
    "unified": "^9.2.0",
    "unist-util-filter": "^2.0.2",
    "unist-util-map": "^2.0.1",
    "unist-util-select": "^3.0.1",
    "unixify": "^1.0.0",
    "vfile": "^4.2.0",
    "xlsx": "^0.16.8",
    "xml-js": "^1.6.11"
  },
  "devDependencies": {
    "@stencila/dev-config": "1.4.82",
    "@testing-library/dom": "7.26.0",
    "@testing-library/jest-dom": "5.11.4",
    "@types/async-lock": "1.1.2",
    "@types/content-type": "1.1.3",
    "@types/escape-html": "1.0.0",
    "@types/fs-extra": "9.0.2",
    "@types/hyperscript": "0.0.4",
    "@types/jest": "26.0.14",
    "@types/js-beautify": "1.11.0",
    "@types/js-yaml": "3.12.5",
    "@types/jsdom": "16.2.4",
    "@types/json5": "0.0.30",
    "@types/jsonld": "1.5.1",
    "@types/jszip": "3.4.1",
    "@types/keyv": "3.1.1",
    "@types/mdast": "3.0.3",
    "@types/mime": "2.0.3",
    "@types/minimist": "1.2.0",
    "@types/node": "14.11.8",
    "@types/papaparse": "5.2.3",
    "@types/parse-author": "2.0.0",
    "@types/parse5": "5.0.3",
    "@types/punycode": "2.1.0",
    "@types/puppeteer": "3.0.2",
    "@types/testing-library__dom": "7.5.0",
    "@types/unist": "2.0.3",
    "callsites": "3.1.0",
    "csl-json": "0.1.0",
    "delay": "4.4.0",
    "dependency-check": "4.1.0",
    "googleapis": "61.0.0",
    "jest": "26.5.3",
    "jest-file-snapshot": "0.3.8",
    "jest-matcher-utils": "26.5.2",
    "json-schema-to-typescript": "9.1.1",
    "markdown-toc": "1.2.0",
    "nock": "13.0.4",
    "pa11y": "5.3.0",
    "structured-data-testing-tool": "4.5.0",
    "ts-jest": "26.4.1",
    "ts-node": "9.0.0",
    "typedoc": "0.19.2",
    "typescript": "4.0.3"
  },
  "commitlint": {
    "extends": [
      "@commitlint/config-conventional"
    ],
    "rules": {
      "scope-case": [
        2,
        "always",
        "sentence-case"
      ],
      "subject-case": [
        2,
        "always",
        "sentence-case"
      ]
    }
  },
  "eslintConfig": {
    "extends": "@stencila/eslint-config",
    "rules": {
      "@typescript-eslint/ban-types": "warn",
      "@typescript-eslint/no-unsafe-assignment": "warn",
      "@typescript-eslint/no-unsafe-call": "warn",
      "@typescript-eslint/no-unsafe-member-access": "warn",
      "@typescript-eslint/no-unsafe-return": "warn",
      "@typescript-eslint/restrict-template-expressions": "warn"
    }
  },
  "eslintIgnore": [
    "**/__fixtures__/*",
    "**/__mocks__/*",
    "**/__tests__/*",
    "*.test.ts"
  ],
  "jest": {
    "preset": "ts-jest",
    "testEnvironment": "node",
    "setupFilesAfterEnv": [
      "<rootDir>/src/__tests__/setup.ts",
      "<rootDir>/src/__tests__/matchers.ts"
    ],
    "testMatch": [
      "<rootDir>/src/**/__tests__/**/*.[jt]s?(x)",
      "<rootDir>/src/**/*.test.[jt]s?(x)"
    ],
    "modulePathIgnorePatterns": [
      "<rootDir>/dist"
    ],
    "testPathIgnorePatterns": [
      "<rootDir>/dist/",
      "__tests__/setup.ts",
      "__tests__/matchers.ts",
      "__tests__/teardown.ts",
      "__tests__/helpers.ts"
    ],
    "coveragePathIgnorePatterns": [
      "__tests__/helpers.ts",
      "__fixtures__/*",
      "__outputs__/*"
    ],
    "watchPathIgnorePatterns": [
      "__file_snapshots__",
      "__outputs__/*",
      ".out.*"
    ]
  },
  "husky": {
    "hooks": {
      "pre-commit": "pretty-quick --staged",
      "commit-msg": "commitlint -E HUSKY_GIT_PARAMS"
    }
  },
  "prettier": "@stencila/dev-config/prettier-config.json",
  "release": {
    "extends": "@stencila/semantic-release-config"
  },
  "renovate": {
    "extends": [
      "@stencila"
    ]
  }
}<|MERGE_RESOLUTION|>--- conflicted
+++ resolved
@@ -94,11 +94,7 @@
     "remark-parse": "^8.0.3",
     "remark-stringify": "^8.1.1",
     "remark-sub-super": "^1.0.19",
-<<<<<<< HEAD
-    "tempy": "^0.7.1",
-=======
     "tempy": "^1.0.0",
->>>>>>> c46c63bf
     "to-vfile": "^6.1.0",
     "trash": "^6.1.1",
     "unified": "^9.2.0",
