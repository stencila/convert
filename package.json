--- conflicted
+++ resolved
@@ -131,11 +131,7 @@
     "@types/parse-author": "2.0.0",
     "@types/parse5": "5.0.3",
     "@types/punycode": "2.1.0",
-<<<<<<< HEAD
     "@types/puppeteer": "3.0.0",
-=======
-    "@types/puppeteer": "2.1.1",
->>>>>>> f2838b9b
     "@types/unist": "2.0.3",
     "callsites": "3.1.0",
     "csl-json": "0.1.0",
