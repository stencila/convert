--- conflicted
+++ resolved
@@ -112,17 +112,10 @@
     "@testing-library/jest-dom": "5.7.0",
     "@types/async-lock": "1.1.2",
     "@types/content-type": "1.1.3",
-<<<<<<< HEAD
-    "@types/escape-html": "0.0.20",
-    "@types/fs-extra": "8.1.1",
+    "@types/escape-html": "1.0.0",
+    "@types/fs-extra": "9.0.0",
     "@types/hyperscript": "0.0.4",
     "@types/jest": "25.2.2",
-=======
-    "@types/escape-html": "1.0.0",
-    "@types/fs-extra": "9.0.0",
-    "@types/hyperscript": "0.0.3",
-    "@types/jest": "25.2.1",
->>>>>>> 8eaba1e8
     "@types/js-beautify": "1.8.2",
     "@types/js-yaml": "3.12.4",
     "@types/jsdom": "16.2.3",
@@ -143,24 +136,15 @@
     "csl-json": "0.1.0",
     "delay": "4.3.0",
     "dependency-check": "4.1.0",
-<<<<<<< HEAD
-    "googleapis": "49.0.0",
+    "googleapis": "51.0.0",
     "jest": "26.0.1",
-=======
-    "googleapis": "51.0.0",
-    "jest": "26.0.0",
->>>>>>> 8eaba1e8
     "jest-file-snapshot": "0.3.8",
     "json-schema-to-typescript": "9.1.0",
     "markdown-toc": "1.2.0",
     "nock": "12.0.3",
     "pa11y": "5.3.0",
     "structured-data-testing-tool": "4.5.0",
-<<<<<<< HEAD
-    "ts-jest": "25.5.1",
-=======
     "ts-jest": "26.0.0",
->>>>>>> 8eaba1e8
     "ts-node": "8.10.1",
     "typedoc": "0.17.7",
     "typescript": "3.9.2"
