{
  "name": "@stencila/encoda",
  "version": "0.81.3",
  "description": "Codecs for executable document formats",
  "files": [
    "install.js",
    "patches",
    "dist"
  ],
  "main": "./dist/index.js",
  "types": "./dist/index.d.ts",
  "bin": "./dist/cli.js",
  "scripts": {
    "install": "node install.js",
    "format": "npx prettier --write './**/*.{js,json,md,ts,yaml}'",
    "lint": "eslint 'src/**/*.{ts,js}' --fix",
    "test": "jest",
    "test:wild": "NOCK_MODE=wild jest",
    "test:cover": "jest --coverage",
    "test:watch": "jest --watchAll",
    "check": "npm run build && npm run check:deps-used && npm run check:deps-unused",
    "check:deps-used": "dependency-check --missing .",
    "check:deps-unused": "dependency-check --unused --no-dev --ignore-module @stencila/schema --ignore-module @stencila/thema .",
    "cli": "npx ts-node --files src/cli",
    "build": "tsc -p tsconfig.prod.json && npm run build:pandoc-assets",
    "build:pandoc-assets": "cp src/codecs/pandoc/.npmignore dist/codecs/pandoc/ && cp -r src/codecs/pandoc/templates/. dist/codecs/pandoc/templates/",
    "docs": "npm run docs:readme && npm run docs:dogfood && npm run docs:ts",
    "docs:readme": "markdown-toc -i --maxdepth=4 README.md",
    "docs:dogfood": "npx ts-node --files docs.ts",
    "docs:ts": "typedoc --options typedoc.js ./src",
    "clean": "rm -rf bins coverage dist docs tests/**/*.to.* vendor"
  },
  "license": "Apache-2.0",
  "homepage": "https://github.com/stencila/encoda#readme",
  "repository": {
    "type": "git",
    "url": "git+https://github.com/stencila/encoda.git"
  },
  "bugs": {
    "url": "https://github.com/stencila/encoda/issues"
  },
  "dependencies": {
<<<<<<< HEAD
    "@stencila/logga": "^2.0.0",
    "@stencila/schema": "^0.31.1",
=======
    "@stencila/logga": "^1.4.0",
    "@stencila/schema": "^0.32.0",
>>>>>>> 40a9d3ef
    "@stencila/thema": "^1.5.6",
    "ajv": "^6.10.2",
    "appdata-path": "^1.0.0",
    "async-lock": "^1.2.2",
    "better-ajv-errors": "^0.6.7",
    "bin-wrapper": "^4.1.0",
    "citation-js": "^0.5.0-alpha.4",
    "collapse-whitespace": "^1.1.7",
    "content-type": "^1.0.4",
    "datapackage": "^1.1.7",
    "escape-html": "^1.0.3",
    "fp-ts": "^2.1.1",
    "fs-extra": "^8.1.0",
    "get-stdin": "^7.0.0",
    "github-slugger": "^1.2.1",
    "globby": "^10.0.0",
    "got": "^9.6.0",
    "hyperscript": "^2.0.2",
    "immer": "^5.0.0",
    "js-beautify": "^1.10.2",
    "js-yaml": "^3.13.0",
    "jsdom": "^15.2.0",
    "json5": "^2.1.1",
    "jsonld": "^1.8.1",
    "jszip": "^3.2.2",
    "keyv": "^4.0.0",
    "mdast-util-compact": "^2.0.0",
    "mime": "^2.4.4",
    "minimist": "^1.2.0",
    "papaparse": "^5.1.0",
    "parse-author": "^2.0.0",
    "parse-full-name": "^1.2.4",
    "pdf-lib": "^1.2.1",
    "png-chunk-text": "^1.0.0",
    "png-chunks-encode": "^1.0.0",
    "png-chunks-extract": "^1.0.0",
    "punycode": "^2.1.1",
    "puppeteer": "^2.0.0",
    "remark-attr": "^0.9.0",
    "remark-frontmatter": "^1.3.2",
    "remark-generic-extensions": "^1.4.0",
    "remark-parse": "^7.0.0",
    "remark-stringify": "^7.0.0",
    "remark-sub-super": "^1.0.19",
    "tempy": "^0.3.0",
    "to-vfile": "^6.0.0",
    "trash": "^6.0.0",
    "unified": "^8.4.1",
    "unist-util-filter": "^2.0.0",
    "unist-util-map": "^2.0.0",
    "unist-util-select": "^3.0.0",
    "unixify": "^1.0.0",
    "vfile": "^4.0.1",
    "xlsx": "^0.15.1",
    "xml-js": "^1.6.11"
  },
  "devDependencies": {
    "@gerrit0/typedoc": "0.15.12",
    "@qiwi/semantic-release-gh-pages-plugin": "1.15.6",
    "@stencila/dev-config": "1.4.4",
    "@testing-library/dom": "6.11.0",
    "@testing-library/jest-dom": "4.2.4",
    "@types/async-lock": "1.1.1",
    "@types/content-type": "1.1.3",
    "@types/escape-html": "0.0.20",
    "@types/fs-extra": "8.0.1",
    "@types/get-stdin": "7.0.0",
    "@types/got": "9.6.9",
    "@types/hyperscript": "0.0.3",
    "@types/jest": "24.0.25",
    "@types/js-yaml": "3.12.1",
    "@types/jsdom": "12.2.4",
    "@types/json5": "0.0.30",
    "@types/jsonld": "1.5.0",
    "@types/jszip": "3.1.6",
    "@types/keyv": "3.1.1",
    "@types/mdast": "3.0.3",
    "@types/mime": "2.0.1",
    "@types/minimist": "1.2.0",
    "@types/papaparse": "5.0.3",
    "@types/parse5": "5.0.2",
    "@types/punycode": "2.1.0",
    "@types/puppeteer": "2.0.0",
    "@types/unist": "2.0.3",
    "callsites": "3.1.0",
    "csl-json": "0.1.0",
    "delay": "4.3.0",
    "dependency-check": "4.1.0",
    "googleapis": "45.0.0",
    "jest": "24.9.0",
    "jest-file-snapshot": "0.3.8",
    "json-schema-to-typescript": "8.0.0",
    "markdown-toc": "1.2.0",
    "nock": "11.7.1",
    "ts-jest": "24.2.0",
    "ts-node": "8.5.4",
    "typescript": "3.7.4"
  },
  "commitlint": {
    "extends": [
      "@commitlint/config-conventional"
    ],
    "rules": {
      "scope-case": [
        2,
        "always",
        "sentence-case"
      ],
      "subject-case": [
        2,
        "always",
        "sentence-case"
      ]
    }
  },
  "eslintIgnore": [
    "**/__fixtures__/*",
    "**/__mocks__/*",
    "**/__tests__/*",
    "*.test.ts"
  ],
  "jest": {
    "preset": "ts-jest",
    "testEnvironment": "node",
    "setupFilesAfterEnv": [
      "<rootDir>/src/__tests__/setup.ts",
      "<rootDir>/src/__tests__/matchers.ts"
    ],
    "testMatch": [
      "<rootDir>/src/**/__tests__/**/*.[jt]s?(x)",
      "<rootDir>/src/**/*.test.[jt]s?(x)"
    ],
    "modulePathIgnorePatterns": [
      "<rootDir>/dist"
    ],
    "globalTeardown": "<rootDir>/src/__tests__/teardown.ts",
    "testPathIgnorePatterns": [
      "<rootDir>/dist/",
      "__tests__/setup.ts",
      "__tests__/matchers.ts",
      "__tests__/teardown.ts",
      "__tests__/helpers.ts"
    ],
    "coveragePathIgnorePatterns": [
      "__tests__/helpers.ts",
      "__fixtures__/*",
      "__outputs__/*"
    ],
    "watchPathIgnorePatterns": [
      "__file_snapshots__",
      "__outputs__/*",
      ".out.*"
    ]
  },
  "husky": {
    "hooks": {
      "pre-commit": "pretty-quick --staged",
      "commit-msg": "commitlint -E HUSKY_GIT_PARAMS"
    }
  },
  "prettier": "@stencila/dev-config/prettier-config.json",
  "release": {
    "extends": "@stencila/semantic-release-config",
    "plugins": [
      "@qiwi/semantic-release-gh-pages-plugin"
    ]
  },
  "eslintConfig": {
    "extends": "@stencila/eslint-config"
  }
}<|MERGE_RESOLUTION|>--- conflicted
+++ resolved
@@ -40,13 +40,8 @@
     "url": "https://github.com/stencila/encoda/issues"
   },
   "dependencies": {
-<<<<<<< HEAD
     "@stencila/logga": "^2.0.0",
-    "@stencila/schema": "^0.31.1",
-=======
-    "@stencila/logga": "^1.4.0",
     "@stencila/schema": "^0.32.0",
->>>>>>> 40a9d3ef
     "@stencila/thema": "^1.5.6",
     "ajv": "^6.10.2",
     "appdata-path": "^1.0.0",
