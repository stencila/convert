--- conflicted
+++ resolved
@@ -138,13 +138,8 @@
     "csl-json": "0.1.0",
     "delay": "4.4.0",
     "dependency-check": "4.1.0",
-<<<<<<< HEAD
     "googleapis": "61.0.0",
-    "jest": "26.4.2",
-=======
-    "googleapis": "59.0.0",
     "jest": "26.5.3",
->>>>>>> 5d0102cb
     "jest-file-snapshot": "0.3.8",
     "jest-matcher-utils": "26.5.2",
     "json-schema-to-typescript": "9.1.1",
