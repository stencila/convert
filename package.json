--- conflicted
+++ resolved
@@ -131,28 +131,17 @@
     "@types/parse-author": "2.0.0",
     "@types/parse5": "5.0.3",
     "@types/punycode": "2.1.0",
-<<<<<<< HEAD
-    "@types/puppeteer": "3.0.5",
-=======
     "@types/puppeteer": "5.4.0",
->>>>>>> 61e9a9a9
     "@types/testing-library__dom": "7.5.0",
     "@types/unist": "2.0.3",
     "callsites": "3.1.0",
     "csl-json": "0.1.0",
     "delay": "4.4.0",
     "dependency-check": "4.1.0",
-<<<<<<< HEAD
-    "googleapis": "61.0.0",
+    "googleapis": "63.0.0",
     "jest": "26.6.2",
     "jest-file-snapshot": "0.5.0",
     "jest-matcher-utils": "26.6.2",
-=======
-    "googleapis": "63.0.0",
-    "jest": "26.6.1",
-    "jest-file-snapshot": "0.3.8",
-    "jest-matcher-utils": "26.6.1",
->>>>>>> 61e9a9a9
     "json-schema-to-typescript": "9.1.1",
     "markdown-toc": "1.2.0",
     "nock": "13.0.4",
