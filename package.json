{
  "name": "@stencila/encoda",
  "version": "0.81.2",
  "description": "Codecs for executable document formats",
  "files": [
    "install.js",
    "patches",
    "dist"
  ],
  "main": "./dist/index.js",
  "types": "./dist/index.d.ts",
  "bin": "./dist/cli.js",
  "scripts": {
    "install": "node install.js",
    "format": "npx prettier --write './**/*.{js,json,md,ts,yaml}'",
    "lint": "eslint 'src/**/*.{ts,js}' --fix",
    "test": "jest",
    "test:wild": "NOCK_MODE=wild jest",
    "test:cover": "jest --coverage",
    "test:watch": "jest --watchAll",
    "check": "npm run build && npm run check:deps-used && npm run check:deps-unused",
    "check:deps-used": "dependency-check --missing .",
    "check:deps-unused": "dependency-check --unused --no-dev --ignore-module @stencila/schema --ignore-module @stencila/thema .",
    "cli": "npx ts-node --files src/cli",
    "build": "tsc -p tsconfig.prod.json && npm run build:pandoc-assets",
    "build:pandoc-assets": "cp src/codecs/pandoc/.npmignore dist/codecs/pandoc/ && cp -r src/codecs/pandoc/templates/. dist/codecs/pandoc/templates/",
    "docs": "npm run docs:readme && npm run docs:dogfood && npm run docs:ts",
    "docs:readme": "markdown-toc -i --maxdepth=4 README.md",
    "docs:dogfood": "npx ts-node --files docs.ts",
    "docs:ts": "typedoc --options typedoc.js ./src",
    "clean": "rm -rf bins coverage dist docs tests/**/*.to.* vendor"
  },
  "license": "Apache-2.0",
  "homepage": "https://github.com/stencila/encoda#readme",
  "repository": {
    "type": "git",
    "url": "git+https://github.com/stencila/encoda.git"
  },
  "bugs": {
    "url": "https://github.com/stencila/encoda/issues"
  },
  "dependencies": {
    "@stencila/logga": "^1.4.0",
    "@stencila/schema": "^0.31.0",
    "@stencila/thema": "^1.5.6",
    "ajv": "^6.10.2",
    "appdata-path": "^1.0.0",
    "async-lock": "^1.2.2",
    "better-ajv-errors": "^0.6.7",
    "bin-wrapper": "^4.1.0",
    "citation-js": "^0.5.0-alpha.4",
    "collapse-whitespace": "^1.1.7",
    "content-type": "^1.0.4",
    "datapackage": "^1.1.7",
    "escape-html": "^1.0.3",
    "fp-ts": "^2.1.1",
    "fs-extra": "^8.1.0",
    "get-stdin": "^7.0.0",
    "github-slugger": "^1.2.1",
    "globby": "^10.0.0",
    "got": "^9.6.0",
    "hyperscript": "^2.0.2",
    "immer": "^5.0.0",
    "js-beautify": "^1.10.2",
    "js-yaml": "^3.13.0",
    "jsdom": "^15.2.0",
    "json5": "^2.1.1",
    "jsonld": "^1.8.1",
    "jszip": "^3.2.2",
    "keyv": "^4.0.0",
    "mdast-util-compact": "^2.0.0",
    "mime": "^2.4.4",
    "minimist": "^1.2.0",
    "papaparse": "^5.1.0",
    "parse-author": "^2.0.0",
    "parse-full-name": "^1.2.4",
    "pdf-lib": "^1.2.1",
    "png-chunk-text": "^1.0.0",
    "png-chunks-encode": "^1.0.0",
    "png-chunks-extract": "^1.0.0",
    "punycode": "^2.1.1",
    "puppeteer": "^2.0.0",
    "remark-attr": "^0.9.0",
    "remark-frontmatter": "^1.3.2",
    "remark-generic-extensions": "^1.4.0",
    "remark-parse": "^7.0.0",
    "remark-stringify": "^7.0.0",
    "remark-sub-super": "^1.0.19",
    "tempy": "^0.3.0",
    "to-vfile": "^6.0.0",
    "trash": "^6.0.0",
    "unified": "^8.4.1",
    "unist-util-filter": "^2.0.0",
    "unist-util-map": "^2.0.0",
    "unist-util-select": "^3.0.0",
    "unixify": "^1.0.0",
    "vfile": "^4.0.1",
    "xlsx": "^0.15.1",
    "xml-js": "^1.6.11"
  },
  "devDependencies": {
    "@gerrit0/typedoc": "0.15.11",
    "@stencila/dev-config": "1.2.3",
    "@testing-library/dom": "6.10.1",
    "@testing-library/jest-dom": "4.2.4",
    "@types/async-lock": "1.1.1",
    "@types/content-type": "1.1.3",
    "@types/escape-html": "0.0.20",
    "@types/fs-extra": "8.0.1",
    "@types/get-stdin": "7.0.0",
    "@types/got": "9.6.9",
    "@types/hyperscript": "0.0.3",
    "@types/jest": "24.0.23",
    "@types/js-yaml": "3.12.1",
    "@types/jsdom": "12.2.4",
    "@types/json5": "0.0.30",
    "@types/jsonld": "1.5.0",
    "@types/jszip": "3.1.6",
    "@types/keyv": "3.1.0",
    "@types/mdast": "3.0.3",
    "@types/mime": "2.0.1",
    "@types/minimist": "1.2.0",
    "@types/papaparse": "5.0.2",
    "@types/parse5": "5.0.2",
    "@types/punycode": "2.1.0",
    "@types/puppeteer": "1.20.3",
    "@types/unist": "2.0.3",
    "callsites": "3.1.0",
    "csl-json": "0.1.0",
    "delay": "4.3.0",
    "dependency-check": "4.1.0",
    "googleapis": "45.0.0",
    "jest": "24.9.0",
    "jest-file-snapshot": "0.3.8",
    "json-schema-to-typescript": "7.1.0",
    "markdown-toc": "1.2.0",
    "nock": "11.7.0",
<<<<<<< HEAD
    "ts-jest": "24.2.0",
    "ts-node": "8.5.4",
    "typescript": "3.6.4"
=======
    "patch-package": "6.2.0",
    "ts-jest": "24.1.0",
    "ts-node": "8.4.1",
    "typescript": "3.7.2"
>>>>>>> 96227b2e
  },
  "commitlint": {
    "extends": [
      "@commitlint/config-conventional"
    ],
    "rules": {
      "scope-case": [
        2,
        "always",
        "sentence-case"
      ],
      "subject-case": [
        2,
        "always",
        "sentence-case"
      ]
    }
  },
  "eslintIgnore": [
    "**/__fixtures__/*",
    "**/__mocks__/*",
    "**/__tests__/*",
    "*.test.ts"
  ],
  "jest": {
    "preset": "ts-jest",
    "testEnvironment": "node",
    "setupFilesAfterEnv": [
      "<rootDir>/src/__tests__/setup.ts",
      "<rootDir>/src/__tests__/matchers.ts"
    ],
    "testMatch": [
      "<rootDir>/src/**/__tests__/**/*.[jt]s?(x)",
      "<rootDir>/src/**/*.test.[jt]s?(x)"
    ],
    "modulePathIgnorePatterns": [
      "<rootDir>/dist"
    ],
    "globalTeardown": "<rootDir>/src/__tests__/teardown.ts",
    "testPathIgnorePatterns": [
      "<rootDir>/dist/",
      "__tests__/setup.ts",
      "__tests__/matchers.ts",
      "__tests__/teardown.ts",
      "__tests__/helpers.ts"
    ],
    "coveragePathIgnorePatterns": [
      "__tests__/helpers.ts",
      "__fixtures__/*",
      "__outputs__/*"
    ],
    "watchPathIgnorePatterns": [
      "__file_snapshots__",
      "__outputs__/*",
      ".out.*"
    ]
  },
  "husky": {
    "hooks": {
      "pre-commit": "pretty-quick --staged",
      "commit-msg": "commitlint -E HUSKY_GIT_PARAMS"
    }
  },
  "prettier": "@stencila/dev-config/prettier-config.json",
  "release": {
    "extends": "@stencila/semantic-release-config"
  },
  "eslintConfig": {
    "extends": "@stencila/eslint-config"
  }
}<|MERGE_RESOLUTION|>--- conflicted
+++ resolved
@@ -135,16 +135,9 @@
     "json-schema-to-typescript": "7.1.0",
     "markdown-toc": "1.2.0",
     "nock": "11.7.0",
-<<<<<<< HEAD
     "ts-jest": "24.2.0",
     "ts-node": "8.5.4",
-    "typescript": "3.6.4"
-=======
-    "patch-package": "6.2.0",
-    "ts-jest": "24.1.0",
-    "ts-node": "8.4.1",
     "typescript": "3.7.2"
->>>>>>> 96227b2e
   },
   "commitlint": {
     "extends": [
