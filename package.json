--- conflicted
+++ resolved
@@ -60,13 +60,8 @@
     "content-type": "^1.0.4",
     "datapackage": "^1.1.10",
     "escape-html": "^1.0.3",
-<<<<<<< HEAD
     "fp-ts": "^2.9.5",
-    "fs-extra": "^9.0.1",
-=======
-    "fp-ts": "^2.9.1",
     "fs-extra": "^9.1.0",
->>>>>>> 527bc753
     "get-stdin": "^8.0.0",
     "github-slugger": "^1.3.0",
     "globby": "^11.0.1",
