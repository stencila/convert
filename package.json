--- conflicted
+++ resolved
@@ -136,13 +136,8 @@
     "jest-file-snapshot": "0.3.8",
     "json-schema-to-typescript": "8.0.1",
     "markdown-toc": "1.2.0",
-<<<<<<< HEAD
     "nock": "11.7.2",
-    "ts-jest": "24.2.0",
-=======
-    "nock": "11.7.1",
     "ts-jest": "24.3.0",
->>>>>>> add764bc
     "ts-node": "8.5.4",
     "typescript": "3.7.4"
   },
