{
  "name": "@stencila/encoda",
  "version": "0.109.2",
  "description": "Codecs for executable document formats",
  "files": [
    "install.js",
    "dist"
  ],
  "main": "./dist/index.js",
  "types": "./dist/index.d.ts",
  "bin": "./dist/cli.js",
  "scripts": {
    "install": "node install.js",
    "format": "npx prettier --write './**/*.{js,json,md,ts,yaml}'",
    "lint": "eslint 'src/**/*.{ts,js}' --fix",
    "fixtures": "npx ts-node --files src/__fixtures__/make",
    "test": "jest --maxWorkers=4 --testTimeout=120000",
    "test:wild": "NOCK_BACK_MODE=wild npm test",
    "test:cover": "npm test -- --coverage",
    "test:watch": "npm test -- --watchAll",
    "test:docker": "docker build --tag stencila/encoda . && docker run -it --rm stencila/encoda",
    "check": "npm run build && npm run check:deps-used && npm run check:deps-unused",
    "check:deps-used": "dependency-check --missing .",
    "check:deps-unused": "dependency-check --unused --no-dev --ignore-module @stencila/schema --ignore-module @stencila/thema .",
    "cli": "npx ts-node --files src/cli",
    "cli:debug": "node --require ./ts-node-register.js --inspect=9229 src/cli --debug=1",
    "build": "tsc -p tsconfig.prod.json && npm run build:csl-assets && npm run build:pandoc-assets && npm run build:tex-assets",
    "build:csl-assets": "cp -r src/codecs/csl/styles/. dist/codecs/csl/styles/",
    "build:pandoc-assets": "cp src/codecs/pandoc/.npmignore dist/codecs/pandoc/ && cp -r src/codecs/pandoc/templates/. dist/codecs/pandoc/templates/",
    "build:tex-assets": "cp -r src/codecs/tex/*.xsl dist/codecs/tex/",
    "register": "npm run build && node dist/encoda register",
    "docs": "npm run docs:readme && npm run docs:dogfood && npm run docs:ts",
    "docs:readme": "markdown-toc -i --maxdepth=4 README.md",
    "docs:dogfood": "npx ts-node --files docs.ts",
    "docs:ts": "typedoc --options typedoc.js ./src",
    "clean": "rm -rf bins coverage dist docs tests/**/*.to.* vendor"
  },
  "license": "Apache-2.0",
  "homepage": "https://github.com/stencila/encoda#readme",
  "repository": {
    "type": "git",
    "url": "git+https://github.com/stencila/encoda.git"
  },
  "bugs": {
    "url": "https://github.com/stencila/encoda/issues"
  },
  "dependencies": {
    "@stencila/executa": "^1.15.7",
    "@stencila/logga": "^4.0.0",
    "@stencila/schema": "^0.47.2",
    "@stencila/thema": "^2.22.1",
    "ajv": "^6.12.6",
    "appdata-path": "^1.0.0",
    "asciimath2tex": "https://github.com/christianp/asciimath2tex/tarball/dedc42ddfdb80678bfb09864cfa76afb0a4b5f44",
    "async-lock": "^1.2.8",
    "better-ajv-errors": "^0.7.0",
    "bin-wrapper": "^4.1.0",
    "citation-js": "^0.5.0-alpha.9",
    "collapse-whitespace": "^1.1.7",
    "content-type": "^1.0.4",
    "datapackage": "^1.1.10",
    "escape-html": "^1.0.3",
    "fp-ts": "^2.9.5",
    "fs-extra": "^9.1.0",
    "get-stdin": "^8.0.0",
    "github-slugger": "^1.3.0",
    "globby": "^11.0.2",
    "got": "^11.8.2",
    "hyperscript": "^2.0.2",
    "is-docker": "^2.1.1",
    "jimp": "^0.16.1",
    "js-beautify": "^1.13.5",
    "js-yaml": "^4.0.0",
    "jsdom": "^16.5.1",
    "json5": "^2.2.0",
    "jsonld": "^4.0.1",
    "jszip": "^3.6.0",
    "keyv": "^4.0.3",
    "mathjax-node": "^2.1.1",
    "mdast-util-compact": "^3.0.0",
    "mime": "^2.5.2",
    "minimist": "^1.2.5",
    "papaparse": "^5.3.0",
    "parse-author": "^2.0.0",
<<<<<<< HEAD
    "parse-full-name": "^1.2.5",
    "pdf-lib": "^1.13.0",
=======
    "parse-full-name": "^1.2.4",
    "pdf-lib": "^1.16.0",
>>>>>>> 051c6f28
    "plotly.js-dist": "^1.58.2",
    "png-chunk-text": "^1.0.0",
    "png-chunks-encode": "^1.0.0",
    "png-chunks-extract": "^1.0.0",
    "puppeteer": "^8.0.0",
    "remark-attr": "^0.11.1",
    "remark-frontmatter": "^2.0.0",
    "remark-generic-extensions": "^1.4.0",
    "remark-math": "^3.0.1",
    "remark-parse": "^8.0.3",
    "remark-stringify": "^8.1.1",
    "remark-sub-super": "^1.0.19",
    "temp-dir": "^2.0.0",
    "tempy": "^1.0.0",
    "to-vfile": "^6.1.0",
    "trash": "^7.0.0",
    "unified": "^9.2.0",
    "unist-util-filter": "^2.0.3",
    "unist-util-map": "^2.0.1",
    "unist-util-select": "^3.0.4",
    "unixify": "^1.0.0",
    "vfile": "^4.2.1",
    "xlsx": "^0.16.9",
    "xml-js": "^1.6.11"
  },
  "devDependencies": {
    "@stencila/dev-config": "2.0.7",
    "@testing-library/dom": "7.30.0",
    "@testing-library/jest-dom": "5.11.9",
    "@types/async-lock": "1.1.2",
    "@types/content-type": "1.1.3",
    "@types/escape-html": "1.0.0",
    "@types/fs-extra": "9.0.8",
    "@types/github-slugger": "1.3.0",
    "@types/hyperscript": "0.0.4",
    "@types/jest": "26.0.20",
    "@types/js-beautify": "1.13.1",
    "@types/js-yaml": "4.0.0",
    "@types/jsdom": "16.2.7",
    "@types/json5": "2.2.0",
    "@types/jsonld": "1.5.5",
    "@types/jszip": "3.4.1",
    "@types/keyv": "3.1.1",
    "@types/mdast": "3.0.3",
    "@types/mime": "2.0.3",
    "@types/minimist": "1.2.1",
    "@types/node": "14.14.35",
    "@types/pa11y": "5.3.2",
    "@types/papaparse": "5.2.5",
    "@types/parse-author": "2.0.0",
    "@types/punycode": "2.1.0",
    "@types/testing-library__dom": "7.5.0",
    "@types/unist": "2.0.3",
    "callsites": "3.1.0",
    "csl-json": "0.1.0",
    "delay": "5.0.0",
    "dependency-check": "4.1.0",
    "googleapis": "67.1.1",
    "jest": "26.6.3",
    "jest-file-snapshot": "0.5.0",
    "jest-matcher-utils": "26.6.2",
    "json-schema-to-typescript": "10.1.3",
    "markdown-toc": "1.2.0",
    "nock": "13.0.11",
    "pa11y": "5.3.0",
    "structured-data-testing-tool": "4.5.0",
    "ts-jest": "26.5.3",
    "ts-node": "9.1.1",
    "typedoc": "0.20.32",
    "typescript": "4.2.3"
  },
  "commitlint": {
    "extends": [
      "@commitlint/config-conventional"
    ],
    "rules": {
      "scope-case": [
        2,
        "always",
        "sentence-case"
      ],
      "subject-case": [
        2,
        "always",
        "sentence-case"
      ]
    }
  },
  "eslintConfig": {
    "extends": "@stencila/eslint-config",
    "rules": {
      "@typescript-eslint/ban-types": "off",
      "@typescript-eslint/ban-ts-comment": "off",
      "@typescript-eslint/no-explicit-any": "off",
      "@typescript-eslint/no-unsafe-assignment": "off",
      "@typescript-eslint/no-unsafe-call": "off",
      "@typescript-eslint/no-unsafe-member-access": "off",
      "@typescript-eslint/no-unsafe-return": "off",
      "@typescript-eslint/restrict-template-expressions": "off"
    }
  },
  "eslintIgnore": [
    "**/__fixtures__/*",
    "**/__mocks__/*",
    "**/__tests__/*",
    "*.test.ts"
  ],
  "jest": {
    "preset": "ts-jest",
    "testEnvironment": "node",
    "setupFilesAfterEnv": [
      "<rootDir>/src/__tests__/setup.ts",
      "<rootDir>/src/__tests__/matchers.ts"
    ],
    "testMatch": [
      "<rootDir>/src/**/__tests__/**/*.[jt]s?(x)",
      "<rootDir>/src/**/*.test.[jt]s?(x)"
    ],
    "modulePathIgnorePatterns": [
      "<rootDir>/dist"
    ],
    "testPathIgnorePatterns": [
      "<rootDir>/dist/",
      "__tests__/setup.ts",
      "__tests__/matchers.ts",
      "__tests__/teardown.ts",
      "__tests__/helpers.ts"
    ],
    "coveragePathIgnorePatterns": [
      "__tests__/helpers.ts",
      "__fixtures__/*",
      "__outputs__/*"
    ],
    "watchPathIgnorePatterns": [
      "__file_snapshots__",
      "__outputs__/*",
      ".out.*"
    ]
  },
  "husky": {
    "hooks": {
      "pre-commit": "pretty-quick --staged",
      "commit-msg": "commitlint -E HUSKY_GIT_PARAMS"
    }
  },
  "prettier": "@stencila/dev-config/prettier-config.json",
  "release": {
    "extends": "@stencila/semantic-release-config"
  },
  "renovate": {
    "extends": [
      "config:base"
    ],
    "timezone": "UTC",
    "stabilityDays": 3,
    "masterIssue": true,
    "masterIssueTitle": "Update dependencies",
    "packageRules": [
      {
        "matchDepTypes": [
          "dependencies"
        ],
        "rangeStrategy": "bump",
        "semanticCommitType": "fix",
        "semanticCommitScope": "Dependencies",
        "automerge": false
      },
      {
        "groupName": "Dev dependencies",
        "groupSlug": "dev",
        "matchDepTypes": [
          "devDependencies"
        ],
        "rangeStrategy": "pin",
        "semanticCommitType": "chore",
        "semanticCommitScope": "Dev dependencies",
        "automerge": true
      }
    ]
  }
}<|MERGE_RESOLUTION|>--- conflicted
+++ resolved
@@ -82,13 +82,8 @@
     "minimist": "^1.2.5",
     "papaparse": "^5.3.0",
     "parse-author": "^2.0.0",
-<<<<<<< HEAD
     "parse-full-name": "^1.2.5",
-    "pdf-lib": "^1.13.0",
-=======
-    "parse-full-name": "^1.2.4",
     "pdf-lib": "^1.16.0",
->>>>>>> 051c6f28
     "plotly.js-dist": "^1.58.2",
     "png-chunk-text": "^1.0.0",
     "png-chunks-encode": "^1.0.0",
