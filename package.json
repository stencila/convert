{
  "name": "@stencila/encoda",
  "version": "0.109.2",
  "description": "Codecs for executable document formats",
  "files": [
    "install.js",
    "dist"
  ],
  "main": "./dist/index.js",
  "types": "./dist/index.d.ts",
  "bin": "./dist/cli.js",
  "scripts": {
    "install": "node install.js",
    "format": "npx prettier --write './**/*.{js,json,md,ts,yaml}'",
    "lint": "eslint 'src/**/*.{ts,js}' --fix",
    "fixtures": "npx ts-node --files src/__fixtures__/make",
    "test": "jest --maxWorkers=4 --testTimeout=120000",
    "test:wild": "NOCK_BACK_MODE=wild npm test",
    "test:cover": "npm test -- --coverage",
    "test:watch": "npm test -- --watchAll",
    "test:docker": "docker build --tag stencila/encoda . && docker run -it --rm stencila/encoda",
    "check": "npm run build && npm run check:deps-used && npm run check:deps-unused",
    "check:deps-used": "dependency-check --missing .",
    "check:deps-unused": "dependency-check --unused --no-dev --ignore-module @stencila/schema --ignore-module @stencila/thema .",
    "cli": "npx ts-node --files src/cli",
    "cli:debug": "node --require ./ts-node-register.js --inspect=9229 src/cli --debug=1",
    "build": "tsc -p tsconfig.prod.json && npm run build:csl-assets && npm run build:pandoc-assets && npm run build:tex-assets",
    "build:csl-assets": "cp -r src/codecs/csl/styles/. dist/codecs/csl/styles/",
    "build:pandoc-assets": "cp src/codecs/pandoc/.npmignore dist/codecs/pandoc/ && cp -r src/codecs/pandoc/templates/. dist/codecs/pandoc/templates/",
    "build:tex-assets": "cp -r src/codecs/tex/*.xsl dist/codecs/tex/",
    "register": "npm run build && node dist/encoda register",
    "docs": "npm run docs:readme && npm run docs:dogfood && npm run docs:ts",
    "docs:readme": "markdown-toc -i --maxdepth=4 README.md",
    "docs:dogfood": "npx ts-node --files docs.ts",
    "docs:ts": "typedoc --options typedoc.js ./src",
    "clean": "rm -rf bins coverage dist docs tests/**/*.to.* vendor"
  },
  "license": "Apache-2.0",
  "homepage": "https://github.com/stencila/encoda#readme",
  "repository": {
    "type": "git",
    "url": "git+https://github.com/stencila/encoda.git"
  },
  "bugs": {
    "url": "https://github.com/stencila/encoda/issues"
  },
  "dependencies": {
    "@stencila/executa": "^1.15.7",
    "@stencila/logga": "^4.0.0",
    "@stencila/schema": "^0.47.2",
    "@stencila/thema": "^2.22.1",
    "ajv": "^6.12.6",
    "appdata-path": "^1.0.0",
    "asciimath2tex": "https://github.com/christianp/asciimath2tex/tarball/dedc42ddfdb80678bfb09864cfa76afb0a4b5f44",
    "async-lock": "^1.2.8",
    "better-ajv-errors": "^0.7.0",
    "bin-wrapper": "^4.1.0",
    "citation-js": "^0.5.0-alpha.9",
    "collapse-whitespace": "^1.1.7",
    "content-type": "^1.0.4",
    "datapackage": "^1.1.10",
    "escape-html": "^1.0.3",
    "fp-ts": "^2.9.5",
    "fs-extra": "^9.1.0",
    "get-stdin": "^8.0.0",
    "github-slugger": "^1.3.0",
    "globby": "^11.0.2",
    "got": "^11.8.2",
    "hyperscript": "^2.0.2",
    "is-docker": "^2.1.1",
    "jimp": "^0.16.1",
    "js-beautify": "^1.13.5",
    "js-yaml": "^4.0.0",
    "jsdom": "^16.5.1",
    "json5": "^2.2.0",
    "jsonld": "^4.0.1",
    "jszip": "^3.6.0",
    "keyv": "^4.0.3",
    "mathjax-node": "^2.1.1",
    "mdast-util-compact": "^3.0.0",
    "mime": "^2.5.2",
    "minimist": "^1.2.5",
    "papaparse": "^5.3.0",
    "parse-author": "^2.0.0",
    "parse-full-name": "^1.2.5",
    "pdf-lib": "^1.16.0",
    "plotly.js-dist": "^1.58.4",
    "png-chunk-text": "^1.0.0",
    "png-chunks-encode": "^1.0.0",
    "png-chunks-extract": "^1.0.0",
    "puppeteer": "^8.0.0",
    "remark-attr": "^0.11.1",
    "remark-frontmatter": "^2.0.0",
    "remark-generic-extensions": "^1.4.0",
    "remark-math": "^3.0.1",
    "remark-parse": "^8.0.3",
    "remark-stringify": "^8.1.1",
    "remark-sub-super": "^1.0.20",
    "temp-dir": "^2.0.0",
    "tempy": "^1.0.0",
    "to-vfile": "^6.1.0",
<<<<<<< HEAD
    "trash": "^7.1.1",
    "unified": "^9.2.0",
=======
    "trash": "^7.0.0",
    "unified": "^9.2.1",
>>>>>>> c0159673
    "unist-util-filter": "^2.0.3",
    "unist-util-map": "^2.0.1",
    "unist-util-select": "^3.0.4",
    "unixify": "^1.0.0",
    "vfile": "^4.2.1",
    "xlsx": "^0.16.9",
    "xml-js": "^1.6.11"
  },
  "devDependencies": {
    "@stencila/dev-config": "2.0.7",
    "@testing-library/dom": "7.30.0",
    "@testing-library/jest-dom": "5.11.9",
    "@types/async-lock": "1.1.2",
    "@types/content-type": "1.1.3",
    "@types/escape-html": "1.0.0",
    "@types/fs-extra": "9.0.8",
    "@types/github-slugger": "1.3.0",
    "@types/hyperscript": "0.0.4",
    "@types/jest": "26.0.20",
    "@types/js-beautify": "1.13.1",
    "@types/js-yaml": "4.0.0",
    "@types/jsdom": "16.2.7",
    "@types/json5": "2.2.0",
    "@types/jsonld": "1.5.5",
    "@types/jszip": "3.4.1",
    "@types/keyv": "3.1.1",
    "@types/mdast": "3.0.3",
    "@types/mime": "2.0.3",
    "@types/minimist": "1.2.1",
    "@types/node": "14.14.35",
    "@types/pa11y": "5.3.2",
    "@types/papaparse": "5.2.5",
    "@types/parse-author": "2.0.0",
    "@types/punycode": "2.1.0",
    "@types/testing-library__dom": "7.5.0",
    "@types/unist": "2.0.3",
    "callsites": "3.1.0",
    "csl-json": "0.1.0",
    "delay": "5.0.0",
    "dependency-check": "4.1.0",
    "googleapis": "67.1.1",
    "jest": "26.6.3",
    "jest-file-snapshot": "0.5.0",
    "jest-matcher-utils": "26.6.2",
    "json-schema-to-typescript": "10.1.3",
    "markdown-toc": "1.2.0",
    "nock": "13.0.11",
    "pa11y": "5.3.0",
    "structured-data-testing-tool": "4.5.0",
    "ts-jest": "26.5.3",
    "ts-node": "9.1.1",
    "typedoc": "0.20.32",
    "typescript": "4.2.3"
  },
  "commitlint": {
    "extends": [
      "@commitlint/config-conventional"
    ],
    "rules": {
      "scope-case": [
        2,
        "always",
        "sentence-case"
      ],
      "subject-case": [
        2,
        "always",
        "sentence-case"
      ]
    }
  },
  "eslintConfig": {
    "extends": "@stencila/eslint-config",
    "rules": {
      "@typescript-eslint/ban-types": "off",
      "@typescript-eslint/ban-ts-comment": "off",
      "@typescript-eslint/no-explicit-any": "off",
      "@typescript-eslint/no-unsafe-assignment": "off",
      "@typescript-eslint/no-unsafe-call": "off",
      "@typescript-eslint/no-unsafe-member-access": "off",
      "@typescript-eslint/no-unsafe-return": "off",
      "@typescript-eslint/restrict-template-expressions": "off"
    }
  },
  "eslintIgnore": [
    "**/__fixtures__/*",
    "**/__mocks__/*",
    "**/__tests__/*",
    "*.test.ts"
  ],
  "jest": {
    "preset": "ts-jest",
    "testEnvironment": "node",
    "setupFilesAfterEnv": [
      "<rootDir>/src/__tests__/setup.ts",
      "<rootDir>/src/__tests__/matchers.ts"
    ],
    "testMatch": [
      "<rootDir>/src/**/__tests__/**/*.[jt]s?(x)",
      "<rootDir>/src/**/*.test.[jt]s?(x)"
    ],
    "modulePathIgnorePatterns": [
      "<rootDir>/dist"
    ],
    "testPathIgnorePatterns": [
      "<rootDir>/dist/",
      "__tests__/setup.ts",
      "__tests__/matchers.ts",
      "__tests__/teardown.ts",
      "__tests__/helpers.ts"
    ],
    "coveragePathIgnorePatterns": [
      "__tests__/helpers.ts",
      "__fixtures__/*",
      "__outputs__/*"
    ],
    "watchPathIgnorePatterns": [
      "__file_snapshots__",
      "__outputs__/*",
      ".out.*"
    ]
  },
  "husky": {
    "hooks": {
      "pre-commit": "pretty-quick --staged",
      "commit-msg": "commitlint -E HUSKY_GIT_PARAMS"
    }
  },
  "prettier": "@stencila/dev-config/prettier-config.json",
  "release": {
    "extends": "@stencila/semantic-release-config"
  },
  "renovate": {
    "extends": [
      "config:base"
    ],
    "timezone": "UTC",
    "stabilityDays": 3,
    "masterIssue": true,
    "masterIssueTitle": "Update dependencies",
    "packageRules": [
      {
        "matchDepTypes": [
          "dependencies"
        ],
        "rangeStrategy": "bump",
        "semanticCommitType": "fix",
        "semanticCommitScope": "Dependencies",
        "automerge": false
      },
      {
        "groupName": "Dev dependencies",
        "groupSlug": "dev",
        "matchDepTypes": [
          "devDependencies"
        ],
        "rangeStrategy": "pin",
        "semanticCommitType": "chore",
        "semanticCommitScope": "Dev dependencies",
        "automerge": true
      }
    ]
  }
}<|MERGE_RESOLUTION|>--- conflicted
+++ resolved
@@ -99,13 +99,8 @@
     "temp-dir": "^2.0.0",
     "tempy": "^1.0.0",
     "to-vfile": "^6.1.0",
-<<<<<<< HEAD
     "trash": "^7.1.1",
-    "unified": "^9.2.0",
-=======
-    "trash": "^7.0.0",
     "unified": "^9.2.1",
->>>>>>> c0159673
     "unist-util-filter": "^2.0.3",
     "unist-util-map": "^2.0.1",
     "unist-util-select": "^3.0.4",
