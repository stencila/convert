{
  "name": "@stencila/encoda",
  "version": "0.109.2",
  "description": "Codecs for executable document formats",
  "files": [
    "install.js",
    "dist"
  ],
  "main": "./dist/index.js",
  "types": "./dist/index.d.ts",
  "bin": "./dist/cli.js",
  "scripts": {
    "install": "node install.js",
    "format": "npx prettier --write './**/*.{js,json,md,ts,yaml}'",
    "lint": "eslint 'src/**/*.{ts,js}' --fix",
    "fixtures": "npx ts-node --files src/__fixtures__/make",
    "test": "jest --maxWorkers=4 --testTimeout=120000",
    "test:wild": "NOCK_BACK_MODE=wild npm test",
    "test:cover": "npm test -- --coverage",
    "test:watch": "npm test -- --watchAll",
    "test:docker": "docker build --tag stencila/encoda . && docker run -it --rm stencila/encoda",
    "check": "npm run build && npm run check:deps-used && npm run check:deps-unused",
    "check:deps-used": "dependency-check --missing .",
    "check:deps-unused": "dependency-check --unused --no-dev --ignore-module @stencila/schema --ignore-module @stencila/thema .",
    "cli": "npx ts-node --files src/cli",
    "cli:debug": "node --require ./ts-node-register.js --inspect=9229 src/cli --debug=1",
    "build": "tsc -p tsconfig.prod.json && npm run build:csl-assets && npm run build:pandoc-assets && npm run build:tex-assets",
    "build:csl-assets": "cp -r src/codecs/csl/styles/. dist/codecs/csl/styles/",
    "build:pandoc-assets": "cp src/codecs/pandoc/.npmignore dist/codecs/pandoc/ && cp -r src/codecs/pandoc/templates/. dist/codecs/pandoc/templates/",
    "build:tex-assets": "cp -r src/codecs/tex/*.xsl dist/codecs/tex/",
    "register": "npm run build && node dist/encoda register",
    "docs": "npm run docs:readme && npm run docs:dogfood && npm run docs:ts",
    "docs:readme": "markdown-toc -i --maxdepth=4 README.md",
    "docs:dogfood": "npx ts-node --files docs.ts",
    "docs:ts": "typedoc --options typedoc.js ./src",
    "clean": "rm -rf bins coverage dist docs tests/**/*.to.* vendor"
  },
  "license": "Apache-2.0",
  "homepage": "https://github.com/stencila/encoda#readme",
  "repository": {
    "type": "git",
    "url": "git+https://github.com/stencila/encoda.git"
  },
  "bugs": {
    "url": "https://github.com/stencila/encoda/issues"
  },
  "dependencies": {
    "@stencila/executa": "^1.15.7",
    "@stencila/logga": "^4.0.0",
    "@stencila/schema": "^0.47.2",
    "@stencila/thema": "^2.22.1",
    "ajv": "^6.12.6",
    "appdata-path": "^1.0.0",
    "asciimath2tex": "https://github.com/christianp/asciimath2tex/tarball/dedc42ddfdb80678bfb09864cfa76afb0a4b5f44",
    "async-lock": "^1.2.8",
    "better-ajv-errors": "^0.7.0",
    "bin-wrapper": "^4.1.0",
    "citation-js": "^0.5.0-alpha.9",
    "collapse-whitespace": "^1.1.7",
    "content-type": "^1.0.4",
    "datapackage": "^1.1.10",
    "escape-html": "^1.0.3",
    "fp-ts": "^2.9.5",
    "fs-extra": "^9.1.0",
    "get-stdin": "^8.0.0",
    "github-slugger": "^1.3.0",
<<<<<<< HEAD
    "globby": "^11.0.2",
    "got": "^11.8.1",
=======
    "globby": "^11.0.1",
    "got": "^11.8.2",
>>>>>>> 7f5793d6
    "hyperscript": "^2.0.2",
    "is-docker": "^2.1.1",
    "jimp": "^0.16.1",
    "js-beautify": "^1.13.0",
    "js-yaml": "^4.0.0",
    "jsdom": "^16.4.0",
    "json5": "^2.2.0",
    "jsonld": "^4.0.0",
    "jszip": "^3.5.0",
    "keyv": "^4.0.3",
    "mathjax-node": "^2.1.1",
    "mdast-util-compact": "^3.0.0",
    "mime": "^2.4.7",
    "minimist": "^1.2.5",
    "papaparse": "^5.3.0",
    "parse-author": "^2.0.0",
    "parse-full-name": "^1.2.4",
    "pdf-lib": "^1.13.0",
    "plotly.js-dist": "^1.58.2",
    "png-chunk-text": "^1.0.0",
    "png-chunks-encode": "^1.0.0",
    "png-chunks-extract": "^1.0.0",
    "puppeteer": "^8.0.0",
    "remark-attr": "^0.11.1",
    "remark-frontmatter": "^2.0.0",
    "remark-generic-extensions": "^1.4.0",
    "remark-math": "^3.0.1",
    "remark-parse": "^8.0.3",
    "remark-stringify": "^8.1.1",
    "remark-sub-super": "^1.0.19",
    "temp-dir": "^2.0.0",
    "tempy": "^1.0.0",
    "to-vfile": "^6.1.0",
    "trash": "^7.0.0",
    "unified": "^9.2.0",
    "unist-util-filter": "^2.0.3",
    "unist-util-map": "^2.0.1",
    "unist-util-select": "^3.0.4",
    "unixify": "^1.0.0",
    "vfile": "^4.2.1",
    "xlsx": "^0.16.9",
    "xml-js": "^1.6.11"
  },
  "devDependencies": {
    "@stencila/dev-config": "2.0.7",
    "@testing-library/dom": "7.30.0",
    "@testing-library/jest-dom": "5.11.9",
    "@types/async-lock": "1.1.2",
    "@types/content-type": "1.1.3",
    "@types/escape-html": "1.0.0",
    "@types/fs-extra": "9.0.8",
    "@types/github-slugger": "1.3.0",
    "@types/hyperscript": "0.0.4",
    "@types/jest": "26.0.20",
    "@types/js-beautify": "1.13.1",
    "@types/js-yaml": "4.0.0",
    "@types/jsdom": "16.2.7",
    "@types/json5": "2.2.0",
    "@types/jsonld": "1.5.5",
    "@types/jszip": "3.4.1",
    "@types/keyv": "3.1.1",
    "@types/mdast": "3.0.3",
    "@types/mime": "2.0.3",
    "@types/minimist": "1.2.1",
    "@types/node": "14.14.35",
    "@types/pa11y": "5.3.2",
    "@types/papaparse": "5.2.5",
    "@types/parse-author": "2.0.0",
    "@types/punycode": "2.1.0",
    "@types/testing-library__dom": "7.5.0",
    "@types/unist": "2.0.3",
    "callsites": "3.1.0",
    "csl-json": "0.1.0",
    "delay": "5.0.0",
    "dependency-check": "4.1.0",
    "googleapis": "67.1.1",
    "jest": "26.6.3",
    "jest-file-snapshot": "0.5.0",
    "jest-matcher-utils": "26.6.2",
    "json-schema-to-typescript": "10.1.3",
    "markdown-toc": "1.2.0",
    "nock": "13.0.11",
    "pa11y": "5.3.0",
    "structured-data-testing-tool": "4.5.0",
    "ts-jest": "26.5.3",
    "ts-node": "9.1.1",
    "typedoc": "0.20.32",
    "typescript": "4.2.3"
  },
  "commitlint": {
    "extends": [
      "@commitlint/config-conventional"
    ],
    "rules": {
      "scope-case": [
        2,
        "always",
        "sentence-case"
      ],
      "subject-case": [
        2,
        "always",
        "sentence-case"
      ]
    }
  },
  "eslintConfig": {
    "extends": "@stencila/eslint-config",
    "rules": {
      "@typescript-eslint/ban-types": "off",
      "@typescript-eslint/ban-ts-comment": "off",
      "@typescript-eslint/no-explicit-any": "off",
      "@typescript-eslint/no-unsafe-assignment": "off",
      "@typescript-eslint/no-unsafe-call": "off",
      "@typescript-eslint/no-unsafe-member-access": "off",
      "@typescript-eslint/no-unsafe-return": "off",
      "@typescript-eslint/restrict-template-expressions": "off"
    }
  },
  "eslintIgnore": [
    "**/__fixtures__/*",
    "**/__mocks__/*",
    "**/__tests__/*",
    "*.test.ts"
  ],
  "jest": {
    "preset": "ts-jest",
    "testEnvironment": "node",
    "setupFilesAfterEnv": [
      "<rootDir>/src/__tests__/setup.ts",
      "<rootDir>/src/__tests__/matchers.ts"
    ],
    "testMatch": [
      "<rootDir>/src/**/__tests__/**/*.[jt]s?(x)",
      "<rootDir>/src/**/*.test.[jt]s?(x)"
    ],
    "modulePathIgnorePatterns": [
      "<rootDir>/dist"
    ],
    "testPathIgnorePatterns": [
      "<rootDir>/dist/",
      "__tests__/setup.ts",
      "__tests__/matchers.ts",
      "__tests__/teardown.ts",
      "__tests__/helpers.ts"
    ],
    "coveragePathIgnorePatterns": [
      "__tests__/helpers.ts",
      "__fixtures__/*",
      "__outputs__/*"
    ],
    "watchPathIgnorePatterns": [
      "__file_snapshots__",
      "__outputs__/*",
      ".out.*"
    ]
  },
  "husky": {
    "hooks": {
      "pre-commit": "pretty-quick --staged",
      "commit-msg": "commitlint -E HUSKY_GIT_PARAMS"
    }
  },
  "prettier": "@stencila/dev-config/prettier-config.json",
  "release": {
    "extends": "@stencila/semantic-release-config"
  },
  "renovate": {
    "extends": [
      "config:base"
    ],
    "timezone": "UTC",
    "stabilityDays": 3,
    "masterIssue": true,
    "masterIssueTitle": "Update dependencies",
    "packageRules": [
      {
        "matchDepTypes": [
          "dependencies"
        ],
        "rangeStrategy": "bump",
        "semanticCommitType": "fix",
        "semanticCommitScope": "Dependencies",
        "automerge": false
      },
      {
        "groupName": "Dev dependencies",
        "groupSlug": "dev",
        "matchDepTypes": [
          "devDependencies"
        ],
        "rangeStrategy": "pin",
        "semanticCommitType": "chore",
        "semanticCommitScope": "Dev dependencies",
        "automerge": true
      }
    ]
  }
}<|MERGE_RESOLUTION|>--- conflicted
+++ resolved
@@ -64,13 +64,8 @@
     "fs-extra": "^9.1.0",
     "get-stdin": "^8.0.0",
     "github-slugger": "^1.3.0",
-<<<<<<< HEAD
     "globby": "^11.0.2",
-    "got": "^11.8.1",
-=======
-    "globby": "^11.0.1",
     "got": "^11.8.2",
->>>>>>> 7f5793d6
     "hyperscript": "^2.0.2",
     "is-docker": "^2.1.1",
     "jimp": "^0.16.1",
