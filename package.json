--- conflicted
+++ resolved
@@ -45,13 +45,8 @@
     "url": "https://github.com/stencila/encoda/issues"
   },
   "dependencies": {
-<<<<<<< HEAD
-    "@stencila/executa": "^1.14.2",
+    "@stencila/executa": "^1.15.0",
     "@stencila/logga": "^3.0.1",
-=======
-    "@stencila/executa": "^1.15.0",
-    "@stencila/logga": "^3.0.0",
->>>>>>> 599617ce
     "@stencila/schema": "^0.46.5",
     "@stencila/thema": "^2.19.1",
     "ajv": "^6.12.6",
