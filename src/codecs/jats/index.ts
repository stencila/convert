--- conflicted
+++ resolved
@@ -2262,13 +2262,9 @@
   elem: xml.Element,
   inline: boolean
 ): [stencila.ImageObject] {
-<<<<<<< HEAD
   const contentUrl = attr(elem, 'xlink:href') ?? ''
   const format = extractMimetype(elem)
-=======
-  const meta: { [key: string]: any } = { inline }
   const id = attrOrUndefined(elem, 'id')
->>>>>>> e8492462
 
   const meta: stencila.ImageObject['meta'] = { inline }
   const linkType = attr(elem, 'xlink:type')
@@ -2276,18 +2272,7 @@
   const usage = attr(elem, 'specific-use')
   if (usage) meta.usage = usage
 
-<<<<<<< HEAD
   return [stencila.imageObject({ contentUrl, format, meta })]
-=======
-  return [
-    stencila.imageObject({
-      contentUrl: attr(elem, 'xlink:href') ?? '',
-      format: extractMimetype(elem),
-      meta: meta,
-      id,
-    }),
-  ]
->>>>>>> e8492462
 }
 
 /**
