# Encoda

[![Build status](https://travis-ci.org/stencila/encoda.svg?branch=master)](https://travis-ci.org/stencila/encoda)
[![Build status](https://ci.appveyor.com/api/projects/status/f1hx694pxm0fyqni/branch/master?svg=true)](https://ci.appveyor.com/project/nokome/encoda)
[![Code coverage](https://codecov.io/gh/stencila/encoda/branch/master/graph/badge.svg)](https://codecov.io/gh/stencila/encoda)
[![NPM](https://img.shields.io/npm/v/@stencila/encoda.svg?style=flat)](https://www.npmjs.com/package/@stencila/encoda)
[![Contributors](https://img.shields.io/badge/contributors-6-orange.svg)](#contribute)
[![Docs](https://img.shields.io/badge/docs-latest-blue.svg)](https://stencila.github.io/encoda/)
[![Chat](https://badges.gitter.im/stencila/stencila.svg)](https://gitter.im/stencila/stencila) [![Greenkeeper badge](https://badges.greenkeeper.io/stencila/encoda.svg)](https://greenkeeper.io/)

Encoda allows you to convert between a range of formats commonly used for "executable documents" (those containing some type of source code or calculation).

<!-- Automatically generated TOC. Don't edit, `make docs` instead>

<!-- toc -->

- [Formats](#formats)
- [Install](#install)
- [Use](#use)
- [Develop](#develop)
- [Contribute](#contribute)
- [Contributors](#contributors)
- [Acknowledgments](#acknowledgments)

<!-- tocstop -->

## Formats

<<<<<<< HEAD
| Format                      | Codec    | Approach | Status | Issues             | Coverage        |
| --------------------------- | -------- | -------- | ------ | ------------------ | --------------- |
| **Text**                    |
| Plain text                  | [txt]    | None     | β      | [⚠][txt-issues]    | ![][txt-cov]    |
| Markdown                    | [md]     | Extens   | α      | [⚠][md-issues]     | ![][md-cov]     |
| Latex                       | [latex]  | -        | α      | [⚠][latex-issues]  | ![][latex-cov]  |
| Microsoft Word              | [docx]   | rPNG     | α      | [⚠][docx-issues]   | ![][docx-cov]   |
| Google Docs                 | [gdoc]   | rPNG     | α      | [⚠][gdoc-issues]   | ![][gdoc-cov]   |
| Open Document Text          | [odt]    | rPNG     | α      | [⚠][odt-issues]    | ![][odt-cov]    |
| HTML                        | [html]   | Extens   | α      | [⚠][html-issues]   | ![][html-cov]   |
| Journal Archiving Tag Set   | [jats]   | Extens   | α      | [⚠][jats-issues]   | ![][jats-cov]   |
| Portable Document Format    | [pdf]    | rPNG     | α      | [⚠][pdf-issues]    | ![][pdf-cov]    |
| **Notebooks**               |
| Jupyter                     | [ipynb]  | Native   | α      | [⚠][ipynb-issues]  | ![][ipynb-cov]  |
| RMarkdown                   | [xmd]    | Native   | α      | [⚠][xmd-issues]    | ![][xmd-cov]    |
| **Presentations**           |
| Microsoft Powerpoint        | [pptx]   | rPNG     | ✗      | [⚠][pptx-issues]   |
| Demo Magic                  | [dmagic] | Native   | β      | [⚠][dmagic-issues] | ![][dmagic-cov] |
| **Spreadsheets**            |
| Microsoft Excel             | [xlsx]   | Formula  | β      | [⚠][xlsx-issues]   | ![][xlsx-cov]   |
| Google Sheets               | [gsheet] | Formula  | ✗      | [⚠][gsheet-issues] |
| Open Document Spreadsheet   | [ods]    | Formula  | β      | [⚠][ods-issues]    | ![][ods-cov]    |
| **Tabular data**            |
| CSV                         | [csv]    | None     | β      | [⚠][csv-issues]    | ![][csv-cov]    |
| CSVY                        | [csvy]   | None     | ✗      | [⚠][csvy-issues]   |
| Tabular Data Package        | [tdp]    | None     | β      | [⚠][tdp-issues]    | ![][tdp-cov]    |
| **Collections**             |
| Document Archive            | [dar]    | Extens   | ω      | [⚠][dar-issues]    | ![][dar-cov]    |
| Filesystem Directory        | [dir]    | Extens   | ω      | [⚠][dir-issues]    | ![][dir-cov]    |
| **Data interchange, other** |
| JSON                        | [json]   | Native   | ✔      | [⚠][json-issues]   | ![][json-cov]   |
| JSON5                       | [json5]  | Native   | ✔      | [⚠][json5-issues]  | ![][json5-cov]  |
| YAML                        | [yaml]   | Native   | ✔      | [⚠][yaml-issues]   | ![][yaml-cov]   |
| Pandoc                      | [pandoc] | Native   | β      | [⚠][pandoc-issues] | ![][pandoc-cov] |
| Reproducible PNG            | [rpng]   | Native   | β      | [⚠][rpng-issues]   | ![][rpng-cov]   |
=======
| Format                    | Name         | Approach | Status | Issues             | Coverage        |
| ------------------------- | ------------ | -------- | ------ | ------------------ | --------------- |
| **Text**                  |
| Plain text                | `txt`        | None     | α      | [⚠][txt-issues]    | ![][txt-cov]    |
| Markdown                  | `md`         | Extens   | α      | [⚠][md-issues]     | ![][md-cov]     |
| LaTeX                     | `tex`        | -        | α      | [⚠][tex-issues]    | ![][latex-cov]  |
| Microsoft Word            | `docx`       | rPNG     | α      | [⚠][docx-issues]   | ![][docx-cov]   |
| Google Docs               | `gdoc`       | rPNG     | α      | [⚠][gdoc-issues]   | ![][gdoc-cov]   |
| Open Document Text        | `odt`        | rPNG     | α      | [⚠][odt-issues]    | ![][odt-cov]    |
| HTML                      | `html`       | Extens   | α      | [⚠][html-issues]   | ![][html-cov]   |
| Journal Archiving Tag Set | `jats`       | Extens   | α      | [⚠][jats-issues]   | ![][jats-cov]   |
| Portable Document Format  | `pdf`        | rPNG     | α      | [⚠][pdf-issues]    | ![][pdf-cov]    |
| **Notebooks**             |
| Jupyter                   | `ipynb`      | Native   | α      | [⚠][ipynb-issues]  | ![][ipynb-cov]  |
| RMarkdown                 | `rmd`, `xmd` | Native   | α      | [⚠][rmd-issues]    | ![][xmd-cov]    |
| **Presentations**         |
| Microsoft Powerpoint      | `pptx`       | rPNG     | ✗      | [⚠][pptx-issues]   |
| Demo Magic                | `dmagic`     | Native   | β      | [⚠][dmagic-issues] | ![][dmagic-cov] |
| **Spreadsheets**          |
| Microsoft Excel           | `xlsx`       | Formula  | α      | [⚠][xlsx-issues]   | ![][xlsx-cov]   |
| Google Sheets             | `gsheet`     | Formula  | ✗      | [⚠][gsheet-issues] |
| Open Document Spreadsheet | `ods`        | Formula  | α      | [⚠][ods-issues]    | ![][ods-cov]    |
| **Tabular data**          |
| CSV                       | `csv`        | None     | β      | [⚠][csv-issues]    | ![][csv-cov]    |
| [CSVY]                    | `csvy`       | None     | ✗      | [⚠][csvy-issues]   |
| [Tabular Data Package]    | `tdp`        | None     | β      | [⚠][tdp-issues]    | ![][tdp-cov]    |
| **Collections**           |
| Document Archive          | `dar`        | Extens   | ω      | [⚠][dar-issues]    | ![][dar-cov]    |
| Filesystem Directory      | `dir`        | Extens   | ω      | [⚠][dir-issues]    | ![][dir-cov]    |
| **Data interchange**      |
| JSON                      | `json`       | Native   | ✔      | [⚠][json-issues]   | ![][json-cov]   |
| JSON5                     | `json5`      | Native   | ✔      | [⚠][json5-issues]  | ![][json5-cov]  |
| YAML                      | `yaml`       | Native   | ✔      | [⚠][yaml-issues]   | ![][yaml-cov]   |
>>>>>>> 22d52df4

**Key**

<details>
  <summary><b id="format-approach">Approach</b>...</summary>
  How executable nodes (e.g. `CodeChunk` and `CodeExpr` nodes) are represented

- Native: the format natively supports executable nodes
- Extens.: executable nodes are supported via extensions to the format e.g. in HTML and DAR, a `CodeChunk` is represented using a `<stencila-chunk>` element
- rPNG: executable nodes are supported via reproducible PNG images inserted into the document
- Formula: executable `CodeExpr` nodes are represented using formulae

</details>

<details>
  <summary><b id="format-status">Status</b>...</summary>

- ✗: Not yet implemented
- ω: Work in progress
- α: Alpha, initial implementation
- β: Beta, ready for user testing
- ✔: Ready for production use

</details>

<details>
  <summary><b id="format-issues">Issues</b>...</summary>
  Link to open issues and PRs for the format (please check there before submitting a new issue 🙏)
</details>

If you'd like to see a converter for your favorite format, look at the [listed issues](https://github.com/stencila/encoda/issues) and comment under the relevant one. If there is no issue regarding the converter you need, [create one](https://github.com/stencila/encoda/issues/new).

## Install

```bash
npm install @stencila/encoda --global
```

## Use

```bash
encoda convert document.md document.jats.xml
```

You can use the `--from` and `--to` flag options to explicitly specify formats. For example,

| Option      | Description                                                                             |
| ----------- | --------------------------------------------------------------------------------------- |
| `--to yaml` | Convert into YAML format of [Stencila Schema](https://github.com/stencila/schema) JSON. |
| `--to tdp`  | Convert into [Tabular Data Package] JSON.                                               |

API documentation is available at https://stencila.github.io/encoda.

## Develop

Check how to [contribute back to the project](https://github.com/stencila/encoda/blob/master/CONTRIBUTING.md). All PRs are most welcome! Thank you!

Clone the repository and install a development environment:

```bash
git clone https://github.com/stencila/encoda.git
cd encoda
npm install
```

Run the test suite:

```bash
npm test
```

Or, run a single test file:

```bash
npx jest tests/xlsx.test.ts
```

To get coverage statistics:

```bash
npm run cover
```

Or, manually test conversion using the `ts-node` and the `cli.ts` script:

```bash
npx ts-node --files src/cli convert simple.md simple.html
```

If that is a bit slow, compile the Typescript to Javascript first and use `node` directly:

```bash
npm run build
node dist/cli convert simple.md simple.html
```

There's also a `Makefile` if you prefer to run tasks that way e.g.

```bash
make lint cover check
```

You can also test using the Docker image for a self-contained, host-independent test environment:

```bash
docker build --tag stencila/encoda .
docker run stencila/encoda
```

## Contribute

We 💕 contributions! All contributions: ideas 🤔, examples 💡, bug reports 🐛, documentation 📖, code 💻, questions 💬. See [CONTRIBUTING.md](CONTRIBUTING.md) for more on where to start. You can also provide your feedback on the [Community Forum](https://community.stenci.la)
and [Gitter channel](https://gitter.im/stencila/stencila).

## Contributors

<!-- ALL-CONTRIBUTORS-LIST:START - Do not remove or modify this section -->
<!-- prettier-ignore -->
<table><tr><td align="center"><a href="http://stenci.la"><img src="https://avatars2.githubusercontent.com/u/2358535?v=4" width="50px;" alt="Aleksandra Pawlik"/><br /><sub><b>Aleksandra Pawlik</b></sub></a><br /><a href="https://github.com/stencila/encoda/commits?author=apawlik" title="Code">💻</a> <a href="https://github.com/stencila/encoda/commits?author=apawlik" title="Documentation">📖</a> <a href="https://github.com/stencila/encoda/issues?q=author%3Aapawlik" title="Bug reports">🐛</a></td><td align="center"><a href="https://github.com/nokome"><img src="https://avatars0.githubusercontent.com/u/1152336?v=4" width="50px;" alt="Nokome Bentley"/><br /><sub><b>Nokome Bentley</b></sub></a><br /><a href="https://github.com/stencila/encoda/commits?author=nokome" title="Code">💻</a> <a href="https://github.com/stencila/encoda/commits?author=nokome" title="Documentation">📖</a> <a href="https://github.com/stencila/encoda/issues?q=author%3Anokome" title="Bug reports">🐛</a></td><td align="center"><a href="http://toki.io"><img src="https://avatars1.githubusercontent.com/u/10161095?v=4" width="50px;" alt="Jacqueline"/><br /><sub><b>Jacqueline</b></sub></a><br /><a href="https://github.com/stencila/encoda/commits?author=jwijay" title="Documentation">📖</a> <a href="#design-jwijay" title="Design">🎨</a></td><td align="center"><a href="https://github.com/hamishmack"><img src="https://avatars2.githubusercontent.com/u/620450?v=4" width="50px;" alt="Hamish Mackenzie"/><br /><sub><b>Hamish Mackenzie</b></sub></a><br /><a href="https://github.com/stencila/encoda/commits?author=hamishmack" title="Code">💻</a> <a href="https://github.com/stencila/encoda/commits?author=hamishmack" title="Documentation">📖</a></td><td align="center"><a href="http://ketch.me"><img src="https://avatars2.githubusercontent.com/u/1646307?v=4" width="50px;" alt="Alex Ketch"/><br /><sub><b>Alex Ketch</b></sub></a><br /><a href="https://github.com/stencila/encoda/commits?author=alex-ketch" title="Code">💻</a> <a href="https://github.com/stencila/encoda/commits?author=alex-ketch" title="Documentation">📖</a> <a href="#design-alex-ketch" title="Design">🎨</a></td><td align="center"><a href="https://github.com/beneboy"><img src="https://avatars1.githubusercontent.com/u/292725?v=4" width="50px;" alt="Ben Shaw"/><br /><sub><b>Ben Shaw</b></sub></a><br /><a href="https://github.com/stencila/encoda/commits?author=beneboy" title="Code">💻</a> <a href="https://github.com/stencila/encoda/issues?q=author%3Abeneboy" title="Bug reports">🐛</a></td><td align="center"><a href="http://humanrights.washington.edu"><img src="https://avatars2.githubusercontent.com/u/16355618?v=4" width="50px;" alt="Phil Neff"/><br /><sub><b>Phil Neff</b></sub></a><br /><a href="https://github.com/stencila/encoda/issues?q=author%3Aphilneff" title="Bug reports">🐛</a></td></tr><tr><td align="center"><a href="http://rgaiacs.com"><img src="https://avatars0.githubusercontent.com/u/1506457?v=4" width="50px;" alt="Raniere Silva"/><br /><sub><b>Raniere Silva</b></sub></a><br /><a href="https://github.com/stencila/encoda/commits?author=rgaiacs" title="Documentation">📖</a></td></tr></table>

<!-- ALL-CONTRIBUTORS-LIST:END -->

<details>
<summary><b id="format-approach">Add a contributor</b>...</summary>

To add youself, or someone else, to the above list, either,

1. Ask the [@all-contributors bot](https://allcontributors.org/docs/en/bot/overview) to do it for you by commenting on an issue or PR like this:

   > @all-contributors please add @octocat for bugs, tests and code

2. Use the [`all-contributors` CLI](https://allcontributors.org/docs/en/cli/overview) to do it yourself:

   ```bash
   npx all-contributors add octocat bugs, tests, code
   ```

See the list of [contribution types](https://allcontributors.org/docs/en/emoji-key).

</details>

## Acknowledgments

Encoda relies on many awesome opens source tools (see `package.json` for the complete list). We are grateful ❤ to their developers and contributors for all their time and energy. In particular, these tools do a lot of the heavy lifting 💪 under the hood.

| Tool                                                                                                               | Use                                                                                                                                                                                                                                                                                                                                                                                                                                                                                                                                                                                                            |
| ------------------------------------------------------------------------------------------------------------------ | -------------------------------------------------------------------------------------------------------------------------------------------------------------------------------------------------------------------------------------------------------------------------------------------------------------------------------------------------------------------------------------------------------------------------------------------------------------------------------------------------------------------------------------------------------------------------------------------------------------- |
| ![Ajv](https://ajv.js.org/images/ajv_logo.png)                                                                     | [Ajv](https://ajv.js.org/) is "the fastest JSON Schema validator for Node.js and browser". Ajv is not only fast, it also has an impressive breadth of functionality. We use Ajv for the `validate()` and `coerce()` functions to ensure that ingested data is valid against the Stencila [schema](https://github.com/stencila/schema).                                                                                                                                                                                                                                                                         |
| ![Frictionless Data](https://avatars0.githubusercontent.com/u/5912125?s=200&v=4)                                   | [`datapackage-js`](https://github.com/frictionlessdata/datapackage-js) from the team at [Frictionless Data](https://frictionlessdata.io/) is a Javascript library for working with [Data Packages](https://frictionlessdata.io/specs/data-package/). It does a lot of the work in converting between Tabular Data Packages and Stencila Datatables.                                                                                                                                                                                                                                                            |
| **Pandoc**                                                                                                         | [Pandoc](https://pandoc.org/) is a "universal document converter". It's able to convert between an impressive number of formats for textual documents. Our [Typescript definitions for Pandoc's AST](https://github.com/stencila/encoda/blob/c400d798e6b54ea9f88972b038489df79e38895b/src/pandoc-types.ts) allow us to leverage this functionality from within Node.js while maintaining type safety. Pandoc powers our converters for Word, JATS and Latex. We have contributed to Pandoc, including developing its [JATS reader](https://github.com/jgm/pandoc/blob/master/src/Text/Pandoc/Readers/JATS.hs). |
| ![Puppeteer](https://user-images.githubusercontent.com/10379601/29446482-04f7036a-841f-11e7-9872-91d1fc2ea683.png) | [Puppeteer](https://pptr.dev/) is a Node library which provides a high-level API to control Chrome. We use it to take screenshots of HTML snippets as part of generating rPNGs and we plan to use it for [generating PDFs](https://github.com/stencila/encoda/issues/53).                                                                                                                                                                                                                                                                                                                                      |
| ![Remark](https://avatars2.githubusercontent.com/u/16309564?s=200&v=4)                                             | [`Remark`](https://remark.js.org/) is an ecosystem of plugins for processing Markdown. It's part of the [unified](https://unifiedjs.github.io/) framework for processing text with syntax trees - a similar approach to Pandoc but in Javascript. We use Remark as our Markdown parser because of it's extensibility.                                                                                                                                                                                                                                                                                          |
| ![SheetJs](https://sheetjs.com/sketch128.png)                                                                      | [SheetJs](https://sheetjs.com) is a Javascript library for parsing and writing various spreadhseet formats. We use their [community edition](https://github.com/sheetjs/js-xlsx) to power converters for CSV, Excel, and Open Document Spreadsheet formats. They also have a [pro version](https://sheetjs.com/pro) if you need extra support and functionality.                                                                                                                                                                                                                                               |

Many thanks ❤ to the [Alfred P. Sloan Foundation](https://sloan.org) and [eLife](https://elifesciences.org) for funding development of this tool.

<p align="left">
  <img width="250" src="https://sloan.org/storage/app/media/Logos/Sloan-Logo-stacked-black-web.png">
  <img width="250" src="https://www.force11.org/sites/default/files/elife-full-color-horizontal.png">
</p>

[csv]: src/codecs/csv
[csvy]: src/codecs/csvy
[dar]: src/codecs/dar
[dir]: src/codecs/dir
[dmagic]: src/codecs/dmagic
[docx]: src/codecs/docx
[gdoc]: src/codecs/gdoc
[gsheet]: src/codecs/gsheet
[html]: src/codecs/html
[ipynb]: src/codecs/ipynb
[jats]: src/codecs/jats
[json]: src/codecs/json
[json5]: src/codecs/json5
[latex]: src/codecs/latex
[md]: src/codecs/md
[ods]: src/codecs/ods
[odt]: src/codecs/odt
[pandoc]: src/codecs/pandoc
[pdf]: src/codecs/pdf
[pptx]: src/codecs/pptx
[rpng]: src/codecs/rpng
[tdp]: src/codecs/tdp
[txt]: src/codecs/txt
[xlsx]: src/codecs/xlsx
[xmd]: src/codecs/xmd
[yaml]: src/codecs/yaml
[csv-issues]: https://github.com/stencila/encoda/issues?q=is%3Aopen+csv
[csvy-issues]: https://github.com/stencila/encoda/issues?q=is%3Aopen+csvy
[dar-issues]: https://github.com/stencila/encoda/issues?q=is%3Aopen+dar
[dir-issues]: https://github.com/stencila/encoda/issues?q=is%3Aopen+dir
[dmagic-issues]: https://github.com/stencila/encoda/issues?q=is%3Aopen+dmagic
[docx-issues]: https://github.com/stencila/encoda/issues?q=is%3Aopen+docx
[gdoc-issues]: https://github.com/stencila/encoda/issues?q=is%3Aopen+gdoc
[gsheet-issues]: https://github.com/stencila/encoda/issues?q=is%3Aopen+gsheet
[html-issues]: https://github.com/stencila/encoda/issues?q=is%3Aopen+html
[ipynb-issues]: https://github.com/stencila/encoda/issues?q=is%3Aopen+ipynb
[jats-issues]: https://github.com/stencila/encoda/issues?q=is%3Aopen+jats
[json-issues]: https://github.com/stencila/encoda/issues?q=is%3Aopen+json
[json5-issues]: https://github.com/stencila/encoda/issues?q=is%3Aopen+json5
[latex-issues]: https://github.com/stencila/encoda/issues?q=is%3Aopen+tex
[md-issues]: https://github.com/stencila/encoda/issues?q=is%3Aopen+markdown
[ods-issues]: https://github.com/stencila/encoda/issues?q=is%3Aopen+ods
[odt-issues]: https://github.com/stencila/encoda/issues?q=is%3Aopen+odt
[pandoc-issues]: https://github.com/stencila/encoda/issues?q=is%3Aopen+pandoc
[pdf-issues]: https://github.com/stencila/encoda/issues?q=is%3Aopen+pdf
[pptx-issues]: https://github.com/stencila/encoda/issues?q=is%3Aopen+pptx
[rpng-issues]: https://github.com/stencila/encoda/issues?q=is%3Aopen+rpng
[tdp-issues]: https://github.com/stencila/encoda/issues?q=is%3Aopen+tdp
[txt-issues]: https://github.com/stencila/encoda/issues?q=is%3Aopen+txt
[xlsx-issues]: https://github.com/stencila/encoda/issues?q=is%3Aopen+xlsx
[xmd-issues]: https://github.com/stencila/encoda/issues?q=is%3Aopen+rmd
[yaml-issues]: https://github.com/stencila/encoda/issues?q=is%3Aopen+yaml
[csv-cov]: https://badger.nokome.now.sh/codecov-folder/stencila/encoda/src/codecs/csv
[csvy-cov]: https://badger.nokome.now.sh/codecov-folder/stencila/encoda/src/codecs/csvy
[dar-cov]: https://badger.nokome.now.sh/codecov-folder/stencila/encoda/src/codecs/dar
[dir-cov]: https://badger.nokome.now.sh/codecov-folder/stencila/encoda/src/codecs/dir
[dmagic-cov]: https://badger.nokome.now.sh/codecov-folder/stencila/encoda/src/codecs/dmagic
[docx-cov]: https://badger.nokome.now.sh/codecov-folder/stencila/encoda/src/codecs/docx
[gdoc-cov]: https://badger.nokome.now.sh/codecov-folder/stencila/encoda/src/codecs/gdoc
[gsheet-cov]: https://badger.nokome.now.sh/codecov-folder/stencila/encoda/src/codecs/gsheet
[html-cov]: https://badger.nokome.now.sh/codecov-folder/stencila/encoda/src/codecs/html
[ipynb-cov]: https://badger.nokome.now.sh/codecov-folder/stencila/encoda/src/codecs/ipynb
[jats-cov]: https://badger.nokome.now.sh/codecov-folder/stencila/encoda/src/codecs/jats
[json-cov]: https://badger.nokome.now.sh/codecov-folder/stencila/encoda/src/codecs/json
[json5-cov]: https://badger.nokome.now.sh/codecov-folder/stencila/encoda/src/codecs/json5
[latex-cov]: https://badger.nokome.now.sh/codecov-folder/stencila/encoda/src/codecs/latex
[md-cov]: https://badger.nokome.now.sh/codecov-folder/stencila/encoda/src/codecs/md
[ods-cov]: https://badger.nokome.now.sh/codecov-folder/stencila/encoda/src/codecs/ods
[odt-cov]: https://badger.nokome.now.sh/codecov-folder/stencila/encoda/src/codecs/odt
[pandoc-cov]: https://badger.nokome.now.sh/codecov-folder/stencila/encoda/src/codecs/pandoc
[pdf-cov]: https://badger.nokome.now.sh/codecov-folder/stencila/encoda/src/codecs/pdf
[pptx-cov]: https://badger.nokome.now.sh/codecov-folder/stencila/encoda/src/codecs/pptx
[rpng-cov]: https://badger.nokome.now.sh/codecov-folder/stencila/encoda/src/codecs/rpng
[tdp-cov]: https://badger.nokome.now.sh/codecov-folder/stencila/encoda/src/codecs/tdp
[txt-cov]: https://badger.nokome.now.sh/codecov-folder/stencila/encoda/src/codecs/txt
[xlsx-cov]: https://badger.nokome.now.sh/codecov-folder/stencila/encoda/src/codecs/xlsx
[xmd-cov]: https://badger.nokome.now.sh/codecov-folder/stencila/encoda/src/codecs/xmd
[yaml-cov]: https://badger.nokome.now.sh/codecov-folder/stencila/encoda/src/codecs/yaml<|MERGE_RESOLUTION|>--- conflicted
+++ resolved
@@ -26,13 +26,12 @@
 
 ## Formats
 
-<<<<<<< HEAD
 | Format                      | Codec    | Approach | Status | Issues             | Coverage        |
 | --------------------------- | -------- | -------- | ------ | ------------------ | --------------- |
 | **Text**                    |
 | Plain text                  | [txt]    | None     | β      | [⚠][txt-issues]    | ![][txt-cov]    |
 | Markdown                    | [md]     | Extens   | α      | [⚠][md-issues]     | ![][md-cov]     |
-| Latex                       | [latex]  | -        | α      | [⚠][latex-issues]  | ![][latex-cov]  |
+| LaTex                       | [latex]  | -        | α      | [⚠][latex-issues]  | ![][latex-cov]  |
 | Microsoft Word              | [docx]   | rPNG     | α      | [⚠][docx-issues]   | ![][docx-cov]   |
 | Google Docs                 | [gdoc]   | rPNG     | α      | [⚠][gdoc-issues]   | ![][gdoc-cov]   |
 | Open Document Text          | [odt]    | rPNG     | α      | [⚠][odt-issues]    | ![][odt-cov]    |
@@ -62,41 +61,7 @@
 | YAML                        | [yaml]   | Native   | ✔      | [⚠][yaml-issues]   | ![][yaml-cov]   |
 | Pandoc                      | [pandoc] | Native   | β      | [⚠][pandoc-issues] | ![][pandoc-cov] |
 | Reproducible PNG            | [rpng]   | Native   | β      | [⚠][rpng-issues]   | ![][rpng-cov]   |
-=======
-| Format                    | Name         | Approach | Status | Issues             | Coverage        |
-| ------------------------- | ------------ | -------- | ------ | ------------------ | --------------- |
-| **Text**                  |
-| Plain text                | `txt`        | None     | α      | [⚠][txt-issues]    | ![][txt-cov]    |
-| Markdown                  | `md`         | Extens   | α      | [⚠][md-issues]     | ![][md-cov]     |
-| LaTeX                     | `tex`        | -        | α      | [⚠][tex-issues]    | ![][latex-cov]  |
-| Microsoft Word            | `docx`       | rPNG     | α      | [⚠][docx-issues]   | ![][docx-cov]   |
-| Google Docs               | `gdoc`       | rPNG     | α      | [⚠][gdoc-issues]   | ![][gdoc-cov]   |
-| Open Document Text        | `odt`        | rPNG     | α      | [⚠][odt-issues]    | ![][odt-cov]    |
-| HTML                      | `html`       | Extens   | α      | [⚠][html-issues]   | ![][html-cov]   |
-| Journal Archiving Tag Set | `jats`       | Extens   | α      | [⚠][jats-issues]   | ![][jats-cov]   |
-| Portable Document Format  | `pdf`        | rPNG     | α      | [⚠][pdf-issues]    | ![][pdf-cov]    |
-| **Notebooks**             |
-| Jupyter                   | `ipynb`      | Native   | α      | [⚠][ipynb-issues]  | ![][ipynb-cov]  |
-| RMarkdown                 | `rmd`, `xmd` | Native   | α      | [⚠][rmd-issues]    | ![][xmd-cov]    |
-| **Presentations**         |
-| Microsoft Powerpoint      | `pptx`       | rPNG     | ✗      | [⚠][pptx-issues]   |
-| Demo Magic                | `dmagic`     | Native   | β      | [⚠][dmagic-issues] | ![][dmagic-cov] |
-| **Spreadsheets**          |
-| Microsoft Excel           | `xlsx`       | Formula  | α      | [⚠][xlsx-issues]   | ![][xlsx-cov]   |
-| Google Sheets             | `gsheet`     | Formula  | ✗      | [⚠][gsheet-issues] |
-| Open Document Spreadsheet | `ods`        | Formula  | α      | [⚠][ods-issues]    | ![][ods-cov]    |
-| **Tabular data**          |
-| CSV                       | `csv`        | None     | β      | [⚠][csv-issues]    | ![][csv-cov]    |
-| [CSVY]                    | `csvy`       | None     | ✗      | [⚠][csvy-issues]   |
-| [Tabular Data Package]    | `tdp`        | None     | β      | [⚠][tdp-issues]    | ![][tdp-cov]    |
-| **Collections**           |
-| Document Archive          | `dar`        | Extens   | ω      | [⚠][dar-issues]    | ![][dar-cov]    |
-| Filesystem Directory      | `dir`        | Extens   | ω      | [⚠][dir-issues]    | ![][dir-cov]    |
-| **Data interchange**      |
-| JSON                      | `json`       | Native   | ✔      | [⚠][json-issues]   | ![][json-cov]   |
-| JSON5                     | `json5`      | Native   | ✔      | [⚠][json5-issues]  | ![][json5-cov]  |
-| YAML                      | `yaml`       | Native   | ✔      | [⚠][yaml-issues]   | ![][yaml-cov]   |
->>>>>>> 22d52df4
+
 
 **Key**
 
