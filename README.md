## Stencila Converter

![Experimental](https://img.shields.io/badge/status-experimental-orange.svg)
[![Docs](https://img.shields.io/badge/docs-latest-blue.svg)](https://stencila.github.io/convert)
[![NPM](http://img.shields.io/npm/v/stencila-convert.svg?style=flat)](https://www.npmjs.com/package/stencila-convert)
[![Build status](https://travis-ci.org/stencila/convert.svg?branch=master)](https://travis-ci.org/stencila/convert)
[![Build status](https://ci.appveyor.com/api/projects/status/f1hx694pxm0fyqni?svg=true)](https://ci.appveyor.com/project/nokome/convert)
[![Code coverage](https://codecov.io/gh/stencila/convert/branch/master/graph/badge.svg)](https://codecov.io/gh/stencila/convert)
[![Dependency status](https://david-dm.org/stencila/convert.svg)](https://david-dm.org/stencila/convert)

> _Warning_ This repo is undergoing refactoring. As some of this read me is out of date.

Stencila Converters allow you to convert between a range of formats commonly used for "executable documents" (those containing some type of source code or calculation).

### Install

These converters are available as a sub-command in the [Stencila CLI (command line tool)](https://github.com/stencila/cli) e.g. `stencila convert document.md document.jats.xml`. The Stencila CLI is a standalone binary and is the easiest way to use these converters.

If you want to go ahead and install the converters separately you'll need [Node.js](https://nodejs.org/en/download/) and `npm`. Once you have them set up...

- on Mac OS X and Linux, open the terminal,
- on Windows start the Command Prompt or PowerShell, and type:

```bash
npm install stencila-convert -g
```

Some of the text document converters rely on a recent version of Pandoc. This package will use an existing installation of Pandoc if it is new enough. If not, it will automatically download the required Pandoc version to the Stencila directory in your home folder. See [`pandoc.json`](src/helpers/pandoc.json) for the necessary Pandoc version and download URLs. At times it may be necessary to use our custom Pandoc build available at https://github.com/stencila/pandoc/releases.

### Use

```bash
stencila-convert document.md document.jats.xml
```

API documentation is available at https://stencila.github.io/convert.

### Status

The following table lists the status of converters that have been developed, are in development, or are being considered for development.
We'll be developing converters based on demand from users. So if you'd like to see a converter for your favorite format, look at the [listed issues](https://github.com/stencila/convert/issues) and comment under the relevant one. If there is no
issue regarding the converter you need, [create one](https://github.com/stencila/convert/issues/new).

When the converters have been better tested, the plan is to integrate them into [Stencila Desktop](https://github.com/stencila/desktop) as a menu item e.g. `Save as... > Jupyter Notebook`

You can also provide your feedback on the friendly [Stencila Community Forum](https://community.stenci.la)
and [Stencila Gitter channel](https://gitter.im/stencila/stencila).

<<<<<<< HEAD
| Format                                             |                                                         Import                                                         |                           Export                            |
| -------------------------------------------------- | :--------------------------------------------------------------------------------------------------------------------: | :---------------------------------------------------------: |
| Markdown                                           | ![alpha](https://img.shields.io/badge/status-alpha-red.svg) <br/> [#23](https://github.com/stencila/convert/issues/23) | ![alpha](https://img.shields.io/badge/status-alpha-red.svg) |
| RMarkdown                                          |                              ![alpha](https://img.shields.io/badge/status-alpha-red.svg)                               |
| Latex                                              |                              ![alpha](https://img.shields.io/badge/status-alpha-red.svg)                               | ![alpha](https://img.shields.io/badge/status-alpha-red.svg) |
| Jupyter Notebook                                   |                              ![alpha](https://img.shields.io/badge/status-alpha-red.svg)                               |
| HTML                                               |                              ![alpha](https://img.shields.io/badge/status-alpha-red.svg)                               | ![alpha](https://img.shields.io/badge/status-alpha-red.svg) |
| PDF                                                |                                                           -                                                            | ![alpha](https://img.shields.io/badge/status-alpha-red.svg) |
| CSV                                                |                              ![alpha](https://img.shields.io/badge/status-alpha-red.svg)                               | ![alpha](https://img.shields.io/badge/status-alpha-red.svg) |
| Yaml Front matter for CSV [CSVY](http://csvy.org/) |                                  [#25](https://github.com/stencila/convert/issues/25)                                  |    [#26](https://github.com/stencila/convert/issues/26)     |
| Tabular Data Package                               |                                                                                                                        |
| Sheet Script                                       |                                  [#29](https://github.com/stencila/convert/issues/29)                                  |    [#28](https://github.com/stencila/convert/issues/28)     |
| Yaml Front matter for CSV [CSVY](http://csvy.org/) |                                  [#25](https://github.com/stencila/convert/issues/25)                                  |    [#26](https://github.com/stencila/convert/issues/26)     |
| X Markdown                                         |                                                                                                                        |
=======

Format          | Import                                                           | Export
--------------- | :--------------------------------------------------------------: | :--------------------------------------------------------------:                                                                 |
Markdown        |![alpha](https://img.shields.io/badge/status-alpha-red.svg) <br/> [#23](https://github.com/stencila/convert/issues/23)      |![alpha](https://img.shields.io/badge/status-alpha-red.svg)
RMarkdown       |![alpha](https://img.shields.io/badge/status-alpha-red.svg)       |
Latex           |![alpha](https://img.shields.io/badge/status-alpha-red.svg)       |![alpha](https://img.shields.io/badge/status-alpha-red.svg)
Jupyter Notebook|![alpha](https://img.shields.io/badge/status-alpha-red.svg)       |
HTML            |![alpha](https://img.shields.io/badge/status-alpha-red.svg)       |![alpha](https://img.shields.io/badge/status-alpha-red.svg)
PDF             |-                                                                 |![alpha](https://img.shields.io/badge/status-alpha-red.svg)                                                               |
CSV             |![alpha](https://img.shields.io/badge/status-alpha-red.svg)       |![alpha](https://img.shields.io/badge/status-alpha-red.svg)
Yaml Front matter for CSV [CSVY](http://csvy.org/)            |    [#25](https://github.com/stencila/convert/issues/25)                                                              | [#26](https://github.com/stencila/convert/issues/26)
Tabular Data Package |                                                             |
Sheet Script    |  [#29](https://github.com/stencila/convert/issues/29)  | [#28](https://github.com/stencila/convert/issues/28)
Yaml Front matter for CSV [CSVY](http://csvy.org/) |  [#25](https://github.com/stencila/convert/issues/25)   |   [#26](https://github.com/stencila/convert/issues/26)
X Markdown | |
>>>>>>> 4a440607

### Develop

Clone the repository and install a development environment (again, you need Node.js to do it):

```bash
git clone https://github.com/stencila/convert.git
cd convert
npm install
```

Check how to [contribute back to the project](https://github.com/stencila/convert/blob/master/CONTRIBUTING.md). All PRs are most welcome! Thank you!

### Test

Run the test suite:

```bash
npm test
```

Or, run a single test file:

```bash
npx jest tests/xlsx.test.ts
```

To get coverage statistics:

```bash
npm run cover
```

Or, manually test conversion using the bin script on test cases:

```bash
npx ts-node src/cli.ts tests/fixtures/datatable/simple/simple.csv --to yaml
```

There's also a `Makefile` if you prefer to run tasks that way e.g.

```bash
make lint cover check
```

You can also test using the Docker image for a self-contained, host-independent test environment:

```bash
docker build --tag stencila/convert .
docker run stencila/convert
```

#### Test cases

The tests are currently doing a "round trip" conversion. That is, a test case is:

1. Converted to a temporary file in pandoc JSON format.
2. The temporary file in pandoc JSON format is converted into
   a [pandoc pandoc’s intermediate representation of the document, AST)[https://pandoc.org/using-the-pandoc-api.html].
3. The pandoc document is converted into an executable document.
4. The executable document is converted into a pandoc document in JSON format
   (compare [Stencila API](https://github.com/stencila/specs)).
5. The pandoc document is converted into a temporary file in pandoc JSON format.
6. The temporary file in pandoc JSON is converted into a file in the same format
   as the test case (with `-out` added to the original name).
7. The test case (input file) is then compared with the result of the
   round trip conversion file. For example, `input.md` is compared with `input-out.me`; `input.ipynb` with `input-out.ipynb` and so on.

To look up the details of the above conversion steps, see the
[`PandocConverter.js`](https://github.com/stencila/convert/blob/master/src/PandocConverter.js) file.

##### Test case alternatives

"Round trip" testing checks allows for testing conversions of alternatives for
input formats. For example, Atx-style headers (tagged with `#`) in a Markdown file should be treated the same as Setext-style headers (tagged with `----` under the header text) during conversion. That is,

```
# Atx- style Header example
```

is converted into the same output as the one below:

```
Setext-style Header example
-------------
```

To make testing more succinct we have a convention of extending test case file names with "-alternative" (dash alternative), for example, `heading.md` and `heading-setext.md`. Since the headings should be converted the same way,
`heading-setext-out.md` is compared to `heading.md`.
(Another way to think about this approach is to treat the conversion as
standardising the input formats to pandoc Reader / Writer options.)

**Note** The above test regime tests primarily pandoc conventions for
reading from and writing to different formats, (pandoc Reader and Writer options)[https://pandoc.org/MANUAL.html#options].

##### Create new test cases

You can create a new test case for a particular format by converting an existing tests case for another format. For example, to create a nested lists test case for JATS, you could use the existing test case for Markdown:

```bash
./bin/stencila-convert.js tests/fixtures/list_nested.md tests/fixtures/list_nested.jats.xml
```

## Get in touch!
<<<<<<< HEAD

=======
>>>>>>> 4a440607
If you have any questions or comments, please join our [friendly Gitter chat](https://gitter.im/stencila/stencila)!<|MERGE_RESOLUTION|>--- conflicted
+++ resolved
@@ -46,22 +46,6 @@
 You can also provide your feedback on the friendly [Stencila Community Forum](https://community.stenci.la)
 and [Stencila Gitter channel](https://gitter.im/stencila/stencila).
 
-<<<<<<< HEAD
-| Format                                             |                                                         Import                                                         |                           Export                            |
-| -------------------------------------------------- | :--------------------------------------------------------------------------------------------------------------------: | :---------------------------------------------------------: |
-| Markdown                                           | ![alpha](https://img.shields.io/badge/status-alpha-red.svg) <br/> [#23](https://github.com/stencila/convert/issues/23) | ![alpha](https://img.shields.io/badge/status-alpha-red.svg) |
-| RMarkdown                                          |                              ![alpha](https://img.shields.io/badge/status-alpha-red.svg)                               |
-| Latex                                              |                              ![alpha](https://img.shields.io/badge/status-alpha-red.svg)                               | ![alpha](https://img.shields.io/badge/status-alpha-red.svg) |
-| Jupyter Notebook                                   |                              ![alpha](https://img.shields.io/badge/status-alpha-red.svg)                               |
-| HTML                                               |                              ![alpha](https://img.shields.io/badge/status-alpha-red.svg)                               | ![alpha](https://img.shields.io/badge/status-alpha-red.svg) |
-| PDF                                                |                                                           -                                                            | ![alpha](https://img.shields.io/badge/status-alpha-red.svg) |
-| CSV                                                |                              ![alpha](https://img.shields.io/badge/status-alpha-red.svg)                               | ![alpha](https://img.shields.io/badge/status-alpha-red.svg) |
-| Yaml Front matter for CSV [CSVY](http://csvy.org/) |                                  [#25](https://github.com/stencila/convert/issues/25)                                  |    [#26](https://github.com/stencila/convert/issues/26)     |
-| Tabular Data Package                               |                                                                                                                        |
-| Sheet Script                                       |                                  [#29](https://github.com/stencila/convert/issues/29)                                  |    [#28](https://github.com/stencila/convert/issues/28)     |
-| Yaml Front matter for CSV [CSVY](http://csvy.org/) |                                  [#25](https://github.com/stencila/convert/issues/25)                                  |    [#26](https://github.com/stencila/convert/issues/26)     |
-| X Markdown                                         |                                                                                                                        |
-=======
 
 Format          | Import                                                           | Export
 --------------- | :--------------------------------------------------------------: | :--------------------------------------------------------------:                                                                 |
@@ -77,7 +61,6 @@
 Sheet Script    |  [#29](https://github.com/stencila/convert/issues/29)  | [#28](https://github.com/stencila/convert/issues/28)
 Yaml Front matter for CSV [CSVY](http://csvy.org/) |  [#25](https://github.com/stencila/convert/issues/25)   |   [#26](https://github.com/stencila/convert/issues/26)
 X Markdown | |
->>>>>>> 4a440607
 
 ### Develop
 
@@ -182,8 +165,5 @@
 ```
 
 ## Get in touch!
-<<<<<<< HEAD
 
-=======
->>>>>>> 4a440607
 If you have any questions or comments, please join our [friendly Gitter chat](https://gitter.im/stencila/stencila)!